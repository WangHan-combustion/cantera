--- conflicted
+++ resolved
@@ -582,13 +582,8 @@
         name recognized by the 'dot' program. On linux systems, this
         should be lowercase 'helvetica'.""",
      'Helvetica'),
-<<<<<<< HEAD
     ('cantera_version', '', '2.1_CanteraJacobiansBranch')
-    )
-=======
-    ('cantera_version', '', '2.1a1')
 ]
->>>>>>> 287de5e1
 
 opts.AddVariables(*config_options)
 opts.Update(env)
