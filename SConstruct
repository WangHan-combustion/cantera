"""
SCons build script for Cantera

Basic usage:
    'scons help' - print a description of user-specifiable options.

    'scons build' - Compile Cantera and the language interfaces using
                    default options.

    'scons clean' - Delete files created while building Cantera.

    '[sudo] scons install' - Install Cantera.

    '[sudo] scons uninstall' - Uninstall Cantera.

    'scons test' - Run all tests which did not previously pass or for which the
                   results may have changed.

    'scons test-reset' - Reset the passing status of all tests.

    'scons test-clean' - Delete files created while running the tests.

    'scons test-help' - List available tests.

    'scons test-NAME' - Run the test named "NAME".

    'scons <command> dump' - Dump the state of the SCons environment to the
                             screen instead of doing <command>, e.g.
                             'scons build dump'. For debugging purposes.

    'scons samples' - Compile the C++ and Fortran samples.

    'scons msi' - Build a Windows installer (.msi) for Cantera.

    'scons sphinx' - Build the Sphinx documentation

    'scons doxygen' - Build the Doxygen documentation
"""

from buildutils import *

if not COMMAND_LINE_TARGETS:
    # Print usage help
    print __doc__
    sys.exit(0)

valid_commands = ('build','clean','install','uninstall',
                  'help','msi','samples','sphinx','doxygen','dump')

for command in COMMAND_LINE_TARGETS:
    if command not in valid_commands and not command.startswith('test'):
        print 'ERROR: unrecognized command line target: %r' % command
        sys.exit(0)

extraEnvArgs = {}

if 'clean' in COMMAND_LINE_TARGETS:
    removeDirectory('build')
    removeDirectory('stage')
    removeDirectory('.sconf_temp')
    removeFile('.sconsign.dblite')
    removeFile('include/cantera/base/config.h')
    removeFile('src/pch/system.h.gch')
    removeDirectory('include/cantera/ext')
    removeFile('interfaces/cython/cantera/_cantera.cpp')
    removeFile('interfaces/cython/cantera/_cantera.h')
    removeFile('interfaces/cython/setup2.py')
    removeFile('interfaces/cython/setup3.py')
    removeFile('interfaces/python_minimal/setup.py')
    removeFile('config.log')
    removeDirectory('doc/sphinx/matlab/examples')
    removeFile('doc/sphinx/matlab/examples.rst')
    removeDirectory('doc/sphinx/matlab/code-docs')
    removeDirectory('doc/sphinx/cython/examples')
    removeFile('doc/sphinx/cython/examples.rst')
    removeDirectory('interfaces/cython/Cantera.egg-info')
    removeDirectory('interfaces/python_minimal/Cantera_minimal_.egg-info')
    for name in os.listdir('interfaces/cython/cantera/data/'):
        if name != '__init__.py':
            removeFile('interfaces/cython/cantera/data/' + name)
    for name in os.listdir('interfaces/cython/cantera/test/data/'):
        if name != '__init__.py':
            removeFile('interfaces/cython/cantera/test/data/' + name)
    for name in os.listdir('.'):
        if name.endswith('.msi'):
            removeFile(name)
    for name in os.listdir('site_scons/'):
        if name.endswith('.pyc'):
            removeFile('site_scons/' + name)
    for name in os.listdir('site_scons/site_tools/'):
        if name.endswith('.pyc'):
            removeFile('site_scons/site_tools/' + name)
    for name in os.listdir('interfaces/python_minimal/cantera'):
        if name != '__init__.py':
            removeFile('interfaces/python_minimal/cantera/' + name)
    removeFile('interfaces/matlab/toolbox/cantera_shared.dll')
    removeFile('interfaces/matlab/Contents.m')
    removeFile('interfaces/matlab/ctpath.m')
    for name in os.listdir('interfaces/matlab/toolbox'):
        if name.startswith('ctmethods.'):
            removeFile('interfaces/matlab/toolbox/' + name)

    print 'Done removing output files.'

    if COMMAND_LINE_TARGETS == ['clean']:
        # Just exit if there's nothing else to do
        sys.exit(0)
    else:
        Alias('clean', [])

# ******************************************************
# *** Set system-dependent defaults for some options ***
# ******************************************************

print 'INFO: SCons is using the following Python interpreter:', sys.executable

opts = Variables('cantera.conf')

windows_compiler_options = []
if os.name == 'nt':
    # On Windows, target the same architecture as the current copy of Python,
    # unless the user specified another option.
    if '64 bit' in sys.version:
        target_arch = 'amd64'
    else:
        target_arch = 'x86'

    # Make an educated guess about the right default compiler
    if which('g++') and not which('cl.exe'):
        defaultToolchain = 'mingw'
    else:
        defaultToolchain = 'msvc'

    windows_compiler_options.extend([
        ('msvc_version',
         """Version of Visual Studio to use. The default is the newest
            installed version. Specify '12.0' for Visual Studio 2013 or '14.0'
            for Visual Studio 2015.""",
         ''),
        EnumVariable(
            'target_arch',
            """Target architecture. The default is the same architecture as the
               installed version of Python.""",
            target_arch, ('amd64', 'x86'))
    ])
    opts.AddVariables(*windows_compiler_options)

    pickCompilerEnv = Environment()
    opts.Update(pickCompilerEnv)

    if pickCompilerEnv['msvc_version']:
        defaultToolchain = 'msvc'

    windows_compiler_options.append(EnumVariable(
        'toolchain',
        """The preferred compiler toolchain.""",
        defaultToolchain, ('msvc', 'mingw', 'intel')))
    opts.AddVariables(windows_compiler_options[-1])
    opts.Update(pickCompilerEnv)

    if pickCompilerEnv['toolchain'] == 'msvc':
        toolchain = ['default']
        if pickCompilerEnv['msvc_version']:
            extraEnvArgs['MSVC_VERSION'] = pickCompilerEnv['msvc_version']
        print 'INFO: Compiling with MSVC', (pickCompilerEnv['msvc_version'] or
                                            pickCompilerEnv['MSVC_VERSION'])

    elif pickCompilerEnv['toolchain'] == 'mingw':
        toolchain = ['mingw', 'f90']
        extraEnvArgs['F77'] = None
        # Next line fixes http://scons.tigris.org/issues/show_bug.cgi?id=2683
        extraEnvArgs['WINDOWS_INSERT_DEF'] = 1

    elif pickCompilerEnv['toolchain'] == 'intel':
        toolchain = ['intelc'] # note: untested

    extraEnvArgs['TARGET_ARCH'] = pickCompilerEnv['target_arch']
    print 'INFO: Compiling for architecture:', pickCompilerEnv['target_arch']
    print 'INFO: Compiling using the following toolchain(s):', repr(toolchain)

else:
    toolchain = ['default']

env = Environment(tools=toolchain+['textfile', 'subst', 'recursiveInstall', 'wix', 'gch'],
                  ENV={'PATH': os.environ['PATH']},
                  toolchain=toolchain,
                  **extraEnvArgs)

env['OS'] = platform.system()
env['OS_BITS'] = int(platform.architecture()[0][:2])
if 'cygwin' in env['OS'].lower():
    env['OS'] = 'Cygwin' # remove Windows version suffix

# Fixes a linker error in Windows
if os.name == 'nt' and 'TMP' in os.environ:
    env['ENV']['TMP'] = os.environ['TMP']

# Fixes issues with Python subprocesses. See http://bugs.python.org/issue13524
if os.name == 'nt':
    env['ENV']['SystemRoot'] = os.environ['SystemRoot']

# Needed for Matlab to source ~/.matlab7rc.sh
if 'HOME' in os.environ:
    env['ENV']['HOME'] = os.environ['HOME']

# Fix an issue with Unicode sneaking into the environment on Windows
if os.name == 'nt':
    for key,val in env['ENV'].iteritems():
        env['ENV'][key] = str(val)

if 'FRAMEWORKS' not in env:
    env['FRAMEWORKS'] = []

add_RegressionTest(env)

class defaults: pass

if os.name == 'posix':
    defaults.prefix = '/usr/local'
    defaults.boostIncDir = ''
    env['INSTALL_MANPAGES'] = True
elif os.name == 'nt':
    defaults.prefix = pjoin(os.environ['ProgramFiles'], 'Cantera')
    defaults.boostIncDir = ''
    env['INSTALL_MANPAGES'] = False
else:
    print "Error: Unrecognized operating system '%s'" % os.name
    sys.exit(1)

compiler_options = [
    ('CXX',
     """The C++ compiler to use.""",
     env['CXX']),
    ('CC',
     """The C compiler to use. This is only used to compile CVODE.""",
     env['CC'])]
opts.AddVariables(*compiler_options)
opts.Update(env)

defaults.cxxFlags = ''
defaults.ccFlags = ''
defaults.noOptimizeCcFlags = '-O0'
defaults.optimizeCcFlags = '-O3'
defaults.debugCcFlags = '-g'
defaults.noDebugCcFlags = ''
defaults.debugLinkFlags = ''
defaults.noDebugLinkFlags = ''
defaults.warningFlags = '-Wall'
defaults.buildPch = False
env['pch_flags'] = []

if 'gcc' in env.subst('$CC'):
    defaults.optimizeCcFlags += ' -Wno-inline'
    if env['OS'] == 'Cygwin':
        # See http://stackoverflow.com/questions/18784112
        defaults.cxxFlags = '-std=gnu++0x'
    else:
        defaults.cxxFlags = '-std=c++0x'
    defaults.buildPch = True
    env['pch_flags'] = ['-include', 'src/pch/system.h']

elif env['CC'] == 'cl': # Visual Studio
    defaults.cxxFlags = ['/EHsc']
    defaults.ccFlags = ['/MD', '/nologo',
                        '/D_SCL_SECURE_NO_WARNINGS', '/D_CRT_SECURE_NO_WARNINGS']
    defaults.debugCcFlags = '/Zi /Fd${TARGET}.pdb'
    defaults.noOptimizeCcFlags = '/Od /Ob0'
    defaults.optimizeCcFlags = '/O2'
    defaults.debugLinkFlags = '/DEBUG'
    defaults.warningFlags = '/W3'
    defaults.buildPch = True
    env['pch_flags'] = ['/FIpch/system.h']

elif 'icc' in env.subst('$CC'):
    defaults.cxxFlags = '-std=c++11'
    defaults.ccFlags = '-qopt-report2 -qopt-report-phase=vec'
    defaults.warningFlags = '-Wcheck'

elif 'clang' in env.subst('$CC'):
    defaults.ccFlags = '-fcolor-diagnostics'
    defaults.cxxFlags = '-std=c++11'
    defaults.buildPch = True
    env['pch_flags'] = ['-include-pch', 'src/pch/system.h.gch']

else:
    print "WARNING: Unrecognized C compiler '%s'" % env['CC']

if env['OS'] in ('Windows', 'Darwin'):
    defaults.threadFlags = ''
else:
    defaults.threadFlags = '-pthread'

# InstallVersionedLib only fully functional in SCons >= 2.4.0
# SHLIBVERSION fails with MinGW: http://scons.tigris.org/issues/show_bug.cgi?id=3035
if (env['toolchain'] == 'mingw'
    or StrictVersion(SCons.__version__) < StrictVersion('2.4.0')):
    defaults.versionedSharedLibrary = False
else:
    defaults.versionedSharedLibrary = True

defaults.fsLayout = 'compact' if env['OS'] == 'Windows' else 'standard'
defaults.env_vars = 'LD_LIBRARY_PATH,PYTHONPATH'

defaults.python_prefix = '$prefix' if env['OS'] != 'Windows' else ''

# Transform lists into strings to keep cantera.conf clean
for key,value in defaults.__dict__.items():
    if isinstance(value, (list, tuple)):
        defaults.__dict__[key] = ' '.join(value)

# **************************************
# *** Read user-configurable options ***
# **************************************

config_options = [
    PathVariable(
        'prefix',
        'Set this to the directory where Cantera should be installed.',
        defaults.prefix, PathVariable.PathAccept),
    EnumVariable(
        'python_package',
        """If you plan to work in Python 2, then you need the 'full' Cantera Python
           package. If, on the other hand, you will only use Cantera from some
           other language (e.g. MATLAB or Fortran 90/95) and only need Python
           to process CTI files, then you only need a 'minimal' subset of the
           package and Cython and NumPy are not necessary. The 'none' option
           doesn't install any components of the Python interface. The 'default'
           behavior is to build the full Python 2 module if the required
           prerequisites (NumPy and Cython) are installed.""",
        'default', ('new', 'full', 'minimal', 'none', 'default')),
    PathVariable(
        'python_cmd',
        """Cantera needs to know where to find the Python interpreter. If
           PYTHON_CMD is not set, then the configuration process will use the
           same Python interpreter being used by SCons.""",
        sys.executable),
    PathVariable(
        'python_array_home',
        """If NumPy was installed using the '--home' option, set this to the home
           directory for NumPy for Python 2.""",
        '', PathVariable.PathAccept),
    PathVariable(
        'python_prefix',
        """Use this option if you want to install the Cantera Python 2 package to
           an alternate location. On Unix-like systems, the default is the same
           as the 'prefix' option. If the 'python_prefix' option is set to
           the empty string or the 'prefix' option is not set, then the package
           will be installed to the system default 'site-packages' directory.
           To install to the current user's 'site-packages' directory, use
           'python_prefix=USER'.""",
        defaults.python_prefix, PathVariable.PathAccept),
    EnumVariable(
        'python3_package',
        """Controls whether or not the Python 3 module will be built. By
           default, the module will be built if the Python 3 interpreter
           and the required dependencies (NumPy for Python 3 and Cython
           for the version of Python for which SCons is installed) can be
           found.""",
        'default', ('y','n','default')),
    PathVariable(
        'python3_cmd',
        """The path to the Python 3 interpreter. The default is
           'python3'; if this executable cannot be found, this
           value must be specified to build the Python 3 module.""",
        'python3', PathVariable.PathAccept),
    PathVariable(
        'python3_array_home',
        """If NumPy was installed using the '--home' option, set this to the home
           directory for NumPy for Python 3.""",
        '', PathVariable.PathAccept),
    PathVariable(
        'python3_prefix',
        """Use this option if you want to install the Cantera Python 3 package to
           an alternate location. On Unix-like systems, the default is the same
           as the 'prefix' option. If the 'python_prefix' option is set to
           the empty string or the 'prefix' option is not set, then the package
           will be installed to the system default 'site-packages' directory.
           To install to the current user's 'site-packages' directory, use
           'python_prefix=USER'.""",
        defaults.python_prefix, PathVariable.PathAccept),
    EnumVariable(
        'matlab_toolbox',
        """This variable controls whether the MATLAB toolbox will be built. If
           set to 'y', you will also need to set the value of the 'matlab_path'
           variable. If set to 'default', the MATLAB toolbox will be built if
           'matlab_path' is set.""",
        'default', ('y', 'n', 'default')),
    PathVariable(
        'matlab_path',
        """Path to the MATLAB install directory. This should be the directory
           containing the 'extern', 'bin', etc. subdirectories. Typical values
           are: "C:/Program Files/MATLAB/R2011a" on Windows,
           "/Applications/MATLAB_R2011a.app" on OS X, or
           "/opt/MATLAB/R2011a" on Linux.""",
        '', PathVariable.PathAccept),
    EnumVariable(
        'f90_interface',
        """This variable controls whether the Fortran 90/95 interface will be
           built. If set to 'default', the builder will look for a compatible
           Fortran compiler in the 'PATH' environment variable, and compile
           the Fortran 90 interface if one is found.""",
        'default', ('y', 'n', 'default')),
    PathVariable(
        'FORTRAN',
        """The Fortran (90) compiler. If unspecified, the builder will look for
           a compatible compiler (gfortran, ifort, g95) in the 'PATH' environment
           variable. Used only for compiling the Fortran 90 interface.""",
        '', PathVariable.PathAccept),
    ('FORTRANFLAGS',
     'Compilation options for the Fortran (90) compiler.',
     '-O3'),
    BoolVariable(
        'coverage',
        """Enable collection of code coverage information with gcov.
           Available only when compiling with gcc.""",
        False),
    BoolVariable(
        'doxygen_docs',
        """Build HTML documentation for the C++ interface using Doxygen.""",
        False),
    BoolVariable(
        'sphinx_docs',
        """Build HTML documentation for Cantera using Sphinx.""",
        False),
    PathVariable(
        'sphinx_cmd',
        """Command to use for building the Sphinx documentation.""",
        'sphinx-build', PathVariable.PathAccept),
    EnumVariable(
        'system_eigen',
        """Select whether to use Eigen from a system installation ('y'), from a
           Git submodule ('n'), or to decide automatically ('default'). If Eigen
           is not installed directly into a system include directory, e.g. it is
           installed in '/opt/include/eigen3/Eigen', then you will need to add
           '/opt/include/eigen3' to 'extra_inc_dirs'.
           """,
        'default', ('default', 'y', 'n')),
    EnumVariable(
        'system_fmt',
        """Select whether to use the fmt library from a system installation
           ('y'), from a Git submodule ('n'), or to decide automatically
           ('default').""",
        'default', ('default', 'y', 'n')),
    EnumVariable(
        'system_sundials',
        """Select whether to use SUNDIALS from a system installation ('y'), from
           a Git submodule ('n'), or to decide automatically ('default').
           Specifying 'sundials_include' or 'sundials_libdir' changes the
           default to 'y'.""",
        'default', ('default', 'y', 'n')),
    PathVariable(
        'sundials_include',
        """The directory where the SUNDIALS header files are installed. This
           should be the directory that contains the "cvodes", "nvector", etc.
           subdirectories. Not needed if the headers are installed in a
           standard location, e.g., '/usr/include'.""",
        '', PathVariable.PathAccept),
    PathVariable(
        'sundials_libdir',
        """The directory where the SUNDIALS static libraries are installed.
           Not needed if the libraries are installed in a standard location,
           e.g., '/usr/lib'.""",
        '', PathVariable.PathAccept),
<<<<<<< HEAD
    PathVariable(
        'eigen_include',
        """The directory where the eigen header files are installed.
           Not needed if the libraries are installed in a standard location,
           e.g. /usr/lib.""",
        '', PathVariable.PathAccept),
    ('blas_lapack_libs',
     """Cantera can use BLAS and LAPACK libraries available on your system if
        you have optimized versions available (e.g. Intel MKL). Otherwise,
        Cantera will use Eigen for linear algebra support. To use BLAS
        and LAPACK, set blas_lapack_libs to the the list of libraries
        that should be passed to the linker, separated by commas, e.g.
        "lapack,blas" or "lapack,f77blas,cblas,atlas".""",
     ''),
    PathVariable('blas_lapack_dir',
        """Directory containing the libraries specified by 'blas_lapack_libs'.""",
=======
    (
        'blas_lapack_libs',
        """Cantera can use BLAS and LAPACK libraries available on your system if
           you have optimized versions available (e.g., Intel MKL). Otherwise,
           Cantera will use Eigen for linear algebra support. To use BLAS
           and LAPACK, set 'blas_lapack_libs' to the the list of libraries
           that should be passed to the linker, separated by commas, e.g.,
           "lapack,blas" or "lapack,f77blas,cblas,atlas".""",
        ''),
    PathVariable(
        'blas_lapack_dir',
        """Directory containing the libraries specified by 'blas_lapack_libs'. Not
           needed if the libraries are installed in a standard location, e.g.
           ``/usr/lib``.""",
>>>>>>> c982f504
        '', PathVariable.PathAccept),
    EnumVariable(
        'lapack_names',
        """Set depending on whether the procedure names in the specified
           libraries are lowercase or uppercase. If you don't know, run 'nm' on
           the library file (e.g., 'nm libblas.a').""",
        'lower', ('lower','upper')),
    BoolVariable(
        'lapack_ftn_trailing_underscore',
        """Controls whether the LAPACK functions have a trailing underscore
           in the Fortran libraries.""",
        True),
    BoolVariable(
        'lapack_ftn_string_len_at_end',
        """Controls whether the LAPACK functions have the string length
           argument at the end of the argument list ('yes') or after
           each argument ('no') in the Fortran libraries.""",
        True),
    EnumVariable(
        'system_googletest',
        """Select whether to use gtest from system installation ('y'), from a
           Git submodule ('n'), or to decide automatically ('default').""",
        'default', ('default', 'y', 'n')),
    (
        'env_vars',
        """Environment variables to propagate through to SCons. Either the
           string "all" or a comma separated list of variable names, e.g.
           'LD_LIBRARY_PATH,HOME'.""",
        defaults.env_vars),
    BoolVariable(
        'use_pch',
        """Use a precompiled-header to speed up compilation""",
        defaults.buildPch),
    (
        'cxx_flags',
        """Compiler flags passed to the C++ compiler only. Separate multiple
           options with spaces, e.g., "cxx_flags='-g -Wextra -O3 --std=c++11'"
           """,
        defaults.cxxFlags),
    (
        'cc_flags',
        """Compiler flags passed to both the C and C++ compilers, regardless of optimization level.""",
        defaults.ccFlags),
    (
        'thread_flags',
        """Compiler and linker flags for POSIX multithreading support.""",
        defaults.threadFlags),
    BoolVariable(
        'optimize',
        """Enable extra compiler optimizations specified by the
           'optimize_flags' variable, instead of the flags specified by the
           'no_optimize_flags' variable.""",
        True),
    (
        'optimize_flags',
        """Additional compiler flags passed to the C/C++ compiler when 'optimize=yes'.""",
        defaults.optimizeCcFlags),
    (
        'no_optimize_flags',
        """Additional compiler flags passed to the C/C++ compiler when 'optimize=no'.""",
        defaults.noOptimizeCcFlags),
    BoolVariable(
        'debug',
        """Enable compiler debugging symbols.""",
        True),
    (
        'debug_flags',
        """Additional compiler flags passed to the C/C++ compiler when 'debug=yes'.""",
        defaults.debugCcFlags),
    (
        'no_debug_flags',
        """Additional compiler flags passed to the C/C++ compiler when 'debug=no'.""",
        defaults.noDebugCcFlags),
    (
        'debug_linker_flags',
        """Additional options passed to the linker when 'debug=yes'.""",
        defaults.debugLinkFlags),
    (
        'no_debug_linker_flags',
        """Additional options passed to the linker when 'debug=no'.""",
        defaults.noDebugLinkFlags),
    (
        'warning_flags',
        """Additional compiler flags passed to the C/C++ compiler to enable
           extra warnings. Used only when compiling source code that is part
           of Cantera (e.g. excluding code in the 'ext' directory).""",
        defaults.warningFlags),
    (
        'extra_inc_dirs',
        """Additional directories to search for header files (colon-separated list).""",
        ''),
    (
        'extra_lib_dirs',
        """Additional directories to search for libraries (colon-separated list).""",
        ''),
    PathVariable(
        'boost_inc_dir',
        """Location of the Boost header files. Not needed if the headers are
           installed in a standard location, e.g. '/usr/include'.""",
        defaults.boostIncDir, PathVariable.PathAccept),
    PathVariable(
        'stage_dir',
        """Directory relative to the Cantera source directory to be
           used as a staging area for building e.g. a Debian
           package. If specified, 'scons install' will install files
           to 'stage_dir/prefix/...'.""",
        '',
        PathVariable.PathAccept),
    BoolVariable(
        'VERBOSE',
        """Create verbose output about what SCons is doing.""",
        False),
    BoolVariable(
        'renamed_shared_libraries',
        """If this option is turned on, the shared libraries that are created
           will be renamed to have a '_shared' extension added to their base name.
           If not, the base names will be the same as the static libraries.
           In some cases this simplifies subsequent linking environments with
           static libraries and avoids a bug with using valgrind with
           the '-static' linking flag.""",
        True),
    BoolVariable(
        'versioned_shared_library',
        """If enabled, create a versioned shared library, with symlinks to the
           more generic library name, e.g. 'libcantera_shared.so.2.3.0' as the
           actual library and 'libcantera_shared.so' and 'libcantera_shared.so.2'
           as symlinks.
           """,
        defaults.versionedSharedLibrary),
    EnumVariable(
        'layout',
        """The layout of the directory structure. 'standard' installs files to
           several subdirectories under 'prefix', e.g. 'prefix/bin',
           'prefix/include/cantera', 'prefix/lib' etc. This layout is best used in
           conjunction with "prefix'='/usr/local'". 'compact' puts all installed
           files in the subdirectory defined by 'prefix'. This layout is best
           with a prefix like '/opt/cantera'. 'debian' installs to the stage
           directory in a layout used for generating Debian packages.""",
        defaults.fsLayout, ('standard','compact','debian')),
]

opts.AddVariables(*config_options)
opts.Update(env)
opts.Save('cantera.conf', env)

if 'help' in COMMAND_LINE_TARGETS:
    ### Print help about configuration options and exit.
    print """
        **************************************************
        *   Configuration options for building Cantera   *
        **************************************************

The following options can be passed to SCons to customize the Cantera
build process. They should be given in the form:

    scons build option1=value1 option2=value2

Variables set in this way will be stored in the 'cantera.conf' file and reused
automatically on subsequent invocations of scons. Alternatively, the
configuration options can be entered directly into 'cantera.conf' before
running 'scons build'. The format of this file is:

    option1 = 'value1'
    option2 = 'value2'

        **************************************************
"""

    for opt in opts.options:
        print '\n'.join(formatOption(env, opt))
    sys.exit(0)

if 'doxygen' in COMMAND_LINE_TARGETS:
    env['doxygen_docs'] = True
if 'sphinx' in COMMAND_LINE_TARGETS:
    env['sphinx_docs'] = True

valid_arguments = (set(opt[0] for opt in windows_compiler_options) |
                   set(opt[0] for opt in compiler_options) |
                   set(opt[0] for opt in config_options))
for arg in ARGUMENTS:
    if arg not in valid_arguments:
        print 'Encountered unexpected command line argument: %r' % arg
        sys.exit(1)

# Require a StrictVersion-compatible version
env['cantera_version'] = "2.4.0a1"
ctversion = StrictVersion(env['cantera_version'])
# For use where pre-release tags are not permitted (MSI, sonames)
env['cantera_pure_version'] = '.'.join(str(x) for x in ctversion.version)
env['cantera_short_version'] = '.'.join(str(x) for x in ctversion.version[:2])

try:
    env['git_commit'] = getCommandOutput('git', 'rev-parse', '--short', 'HEAD')
except OSError:
    env['git_commit'] = '<unknown>'

# Print values of all build options:
print "Configuration variables read from 'cantera.conf' and command line:"
for line in open('cantera.conf'):
    print '   ', line.strip()
print

# ********************************************
# *** Configure system-specific properties ***
# ********************************************

# Copy in external environment variables
if env['env_vars'] == 'all':
    env['ENV'].update(os.environ)
    if 'PYTHONHOME' in env['ENV']:
        del env['ENV']['PYTHONHOME']
elif env['env_vars']:
    for name in listify(env['env_vars']):
        if name in os.environ:
            env['ENV'][name] = os.environ[name]
        elif name not in defaults.env_vars:
            print 'WARNING: failed to propagate environment variable', repr(name)
            print '         Edit cantera.conf or the build command line to fix this.'

env['extra_inc_dirs'] = [d for d in env['extra_inc_dirs'].split(':') if d]
env['extra_lib_dirs'] = [d for d in env['extra_lib_dirs'].split(':') if d]

env.Append(CPPPATH=env['extra_inc_dirs'],
           LIBPATH=env['extra_lib_dirs'])

if env['CC'] == 'cl':
    # embed manifest file
    env['LINKCOM'] = [env['LINKCOM'],
                      'if exist ${TARGET}.manifest mt.exe -nologo -manifest ${TARGET}.manifest -outputresource:$TARGET;1']
    env['SHLINKCOM'] = [env['SHLINKCOM'],
                        'if exist ${TARGET}.manifest mt.exe -nologo -manifest ${TARGET}.manifest -outputresource:$TARGET;2']

if env['boost_inc_dir']:
    env.Append(CPPPATH=env['boost_inc_dir'])

if env['blas_lapack_dir']:
    env.Append(LIBPATH=[env['blas_lapack_dir']])

if env['system_sundials'] in ('y','default'):
    if env['sundials_include']:
        env.Append(CPPPATH=[env['sundials_include']])
        env['system_sundials'] = 'y'
    if env['sundials_libdir']:
        env.Append(LIBPATH=[env['sundials_libdir']])
        env['system_sundials'] = 'y'

if env['eigen_include']:
    env.Append(CPPPATH=[env['eigen_include']])
    env['system_sundials'] = 'y'

# BLAS / LAPACK configuration
if env['blas_lapack_libs'] != '':
    env['blas_lapack_libs'] = env['blas_lapack_libs'].split(',')
    env['use_lapack'] = True
elif env['OS'] == 'Darwin':
    env['blas_lapack_libs'] = []
    env['use_lapack'] = True
    env.Append(FRAMEWORKS=['Accelerate'])
else:
    env['blas_lapack_libs'] = []
    env['use_lapack'] = False

# ************************************
# *** Compiler Configuration Tests ***
# ************************************

def CheckStatement(context, function, includes=""):
    context.Message('Checking for %s... ' % function)
    src = """
%(include)s
int main(int argc, char** argv) {
    %(func)s;
    return 0;
}
""" % {'func':function, 'include':includes}
    result = context.TryCompile(src, '.cpp')
    context.Result(result)
    return result

conf = Configure(env, custom_tests={'CheckStatement': CheckStatement})

# Set up compiler options before running configuration tests
env['CXXFLAGS'] = listify(env['cxx_flags'])
env['CCFLAGS'] = listify(env['cc_flags']) + listify(env['thread_flags'])
env['LINKFLAGS'] += listify(env['thread_flags'])
env['CPPDEFINES'] = {}

env['warning_flags'] = listify(env['warning_flags'])

if env['optimize']:
    env['CCFLAGS'] += listify(env['optimize_flags'])
    env.Append(CPPDEFINES=['NDEBUG'])
else:
    env['CCFLAGS'] += listify(env['no_optimize_flags'])

if env['debug']:
    env['CCFLAGS'] += listify(env['debug_flags'])
    env['LINKFLAGS'] += listify(env['debug_linker_flags'])
else:
    env['CCFLAGS'] += listify(env['no_debug_flags'])
    env['LINKFLAGS'] += listify(env['no_debug_linker_flags'])

if env['coverage']:
    if  'gcc' in env.subst('$CC') or 'clang' in env.subst('$CC'):
        env.Append(CCFLAGS=['-fprofile-arcs', '-ftest-coverage'])
        env.Append(LINKFLAGS=['-fprofile-arcs', '-ftest-coverage'])

    else:
        print 'Error: coverage testing is only available with GCC.'
        exit(0)

if env['toolchain'] == 'mingw':
    env.Append(LINKFLAGS=['-static-libgcc', '-static-libstdc++'])

def config_error(message):
    print 'ERROR:', message
    if env['VERBOSE']:
        print '*' * 25, 'Contents of config.log:', '*' * 25
        print open('config.log').read()
        print '*' * 28, 'End of config.log', '*' * 28
    else:
        print "See 'config.log' for details."
    sys.exit(1)

# First, a sanity check:
if not conf.CheckCXXHeader('cmath', '<>'):
    config_error('The C++ compiler is not correctly configured.')

# Check for fmt library and checkout submodule if needed
# Test for 'ostream.h' to ensure that version >= 3.0.0 is available
if env['system_fmt'] in ('y', 'default'):
    if conf.CheckCXXHeader('fmt/ostream.h', '""'):
        env['system_fmt'] = True
        print """INFO: Using system installation of fmt library."""

    elif env['system_fmt'] == 'y':
        config_error('Expected system installation of fmt library, but it '
            'could not be found.')

if env['system_fmt'] in ('n', 'default'):
    env['system_fmt'] = False
    print """INFO: Using private installation of fmt library."""
    if not os.path.exists('ext/fmt/fmt/ostream.h'):
        if not os.path.exists('.git'):
            config_error('fmt is missing. Install source in ext/fmt.')

        try:
            code = subprocess.call(['git','submodule','update','--init',
                                    '--recursive','ext/fmt'])
        except Exception:
            code = -1
        if code:
            config_error('fmt submodule checkout failed.\n'
                         'Try manually checking out the submodule with:\n\n'
                         '    git submodule update --init --recursive ext/fmt\n')

# Check for googletest and checkout submodule if needed
if env['system_googletest'] in ('y', 'default'):
    if conf.CheckCXXHeader('gtest/gtest.h', '""'):
        env['system_googletest'] = True
    elif env['system_googletest'] == 'y':
        config_error('Expected system installation of Googletest, but it '
                     'could not be found.')

if env['system_googletest'] in ('n', 'default'):
    env['system_googletest'] = False
    if not os.path.exists('ext/googletest/include/gtest/gtest.h'):
        if not os.path.exists('.git'):
            config_error('Googletest is missing. Install source in ext/googletest.')

        try:
            code = subprocess.call(['git','submodule','update','--init',
                                    '--recursive','ext/googletest'])
        except Exception:
            code = -1
        if code:
            config_error('Googletest not found and submodule checkout failed.\n'
                         'Try manually checking out the submodule with:\n\n'
                         '    git submodule update --init --recursive ext/googletest\n')

# Check for Eigen and checkout submodule if needed
if env['system_eigen'] in ('y', 'default'):
    if conf.CheckCXXHeader('Eigen/Dense', '<>'):
        env['system_eigen'] = True
    elif env['system_eigen'] == 'y':
        config_error('Expected system installation of Eigen, but it '
                     'could not be found.')

if env['system_eigen'] in ('n', 'default'):
    env['system_eigen'] = False
    if not os.path.exists('ext/eigen/Eigen/Dense'):
        if not os.path.exists('.git'):
            config_error('Eigen is missing. Install Eigen in ext/eigen.')

        try:
            code = subprocess.call(['git','submodule','update','--init',
                                    '--recursive','ext/eigen'])
        except Exception:
            code = -1
        if code:
            config_error('Eigen not found and submodule checkout failed.\n'
                         'Try manually checking out the submodule with:\n\n'
                         '    git submodule update --init --recursive ext/eigen\n')


def get_expression_value(includes, expression):
    s = ['#include ' + i for i in includes]
    s.extend(('#define Q(x) #x',
              '#define QUOTE(x) Q(x)',
              '#include <iostream>',
              'int main(int argc, char** argv) {',
              '    std::cout << %s << std::endl;' % expression,
              '    return 0;',
              '}\n'))
    return '\n'.join(s)

# Determine which standard library to link to when using Fortran to
# compile code that links to Cantera
env['HAS_GLIBCXX'] = conf.CheckDeclaration('__GLIBCXX__', '#include <iostream>', 'C++')
env['HAS_LIBCPP'] = conf.CheckDeclaration('_LIBCPP_VERSION', '#include <iostream>', 'C++')

boost_version_source = get_expression_value(['<boost/version.hpp>'], 'BOOST_LIB_VERSION')
retcode, boost_lib_version = conf.TryRun(boost_version_source, '.cpp')
env['BOOST_LIB_VERSION'] = boost_lib_version.strip()
print 'INFO: Found Boost version {0!r}'.format(env['BOOST_LIB_VERSION'])
if not env['BOOST_LIB_VERSION']:
    config_error("Boost could not be found. Install Boost headers or set"
                 " 'boost_inc_dir' to point to the boost headers.")

import SCons.Conftest, SCons.SConf
context = SCons.SConf.CheckContext(conf)
ret = SCons.Conftest.CheckLib(context,
                              ['sundials_cvodes'],
                              header='#include "cvodes/cvodes.h"',
                              language='C++',
                              call='CVodeCreate(CV_BDF, CV_NEWTON);',
                              autoadd=False,
                              extra_libs=env['blas_lapack_libs'])
if ret:
    # CheckLib returns False to indicate success
    if env['system_sundials'] == 'default':
        env['system_sundials'] = 'n'
    elif env['system_sundials'] == 'y':
        config_error('Expected system installation of Sundials, but it could '
                     'not be found.')
elif env['system_sundials'] == 'default':
    env['system_sundials'] = 'y'


# Checkout Sundials submodule if needed
if (env['system_sundials'] == 'n' and
    not os.path.exists('ext/sundials/include/cvodes/cvodes.h')):
    if not os.path.exists('.git'):
        config_error('Sundials is missing. Install source in ext/sundials.')

    try:
        code = subprocess.call(['git','submodule','update','--init',
                                '--recursive','ext/sundials'])
    except Exception:
        code = -1
    if code:
        config_error('Sundials not found and submodule checkout failed.\n'
                     'Try manually checking out the submodule with:\n\n'
                     '    git submodule update --init --recursive ext/sundials\n')


env['NEED_LIBM'] = not conf.CheckLibWithHeader(None, 'math.h', 'C',
                                               'double x; log(x);', False)
env['LIBM'] = ['m'] if env['NEED_LIBM'] else []

if env['system_sundials'] == 'y':
    for subdir in ('sundials','nvector','cvodes','ida'):
        removeDirectory('include/cantera/ext/'+subdir)

    # Determine Sundials version
    sundials_version_source = get_expression_value(['"sundials/sundials_config.h"'],
                                                   'QUOTE(SUNDIALS_PACKAGE_VERSION)')
    retcode, sundials_version = conf.TryRun(sundials_version_source, '.cpp')
    if retcode == 0:
        config_error("Failed to determine Sundials version.")
    sundials_version = sundials_version.strip(' "\n')

    # Ignore the minor version, e.g. 2.4.x -> 2.4
    env['sundials_version'] = '.'.join(sundials_version.split('.')[:2])
    if env['sundials_version'] not in ('2.4','2.5','2.6','2.7'):
        print """ERROR: Sundials version %r is not supported.""" % env['sundials_version']
        sys.exit(1)
    print """INFO: Using system installation of Sundials version %s.""" % sundials_version

    #Determine whether or not Sundials was built with BLAS/LAPACK
    if LooseVersion(env['sundials_version']) < LooseVersion('2.6'):
        # In Sundials 2.4 / 2.5, SUNDIALS_BLAS_LAPACK is either 0 or 1
        sundials_blas_lapack = get_expression_value(['"sundials/sundials_config.h"'],
                                                       'SUNDIALS_BLAS_LAPACK')
        retcode, has_sundials_lapack = conf.TryRun(sundials_blas_lapack, '.cpp')
        if retcode == 0:
            config_error("Failed to determine Sundials BLAS/LAPACK.")
        env['has_sundials_lapack'] = int(has_sundials_lapack.strip())
    else:
        # In Sundials 2.6, SUNDIALS_BLAS_LAPACK is either defined or undefined
        env['has_sundials_lapack'] = conf.CheckDeclaration('SUNDIALS_BLAS_LAPACK',
                '#include "sundials/sundials_config.h"', 'C++')

    # In the case where a user is trying to link Cantera to an external BLAS/LAPACK
    # library, but Sundials was configured without this support, print a Warning.
    if not env['has_sundials_lapack'] and env['use_lapack']:
        print ('WARNING: External BLAS/LAPACK has been specified for Cantera '
               'but Sundials was built without this support.')
else: # env['system_sundials'] == 'n'
    print """INFO: Using private installation of Sundials version 2.6."""
    env['sundials_version'] = '2.6'
    env['has_sundials_lapack'] = int(env['use_lapack'])


# Try to find a working Fortran compiler:
def check_fortran(compiler, expected=False):
    hello_world = '''
program main
   write(*,'(a)') 'Hello, world!'
end program main
    '''
    if which(compiler) is not None:
        env['F77'] = env['F90'] = env['F95'] = env['F03'] = env['FORTRAN'] = compiler
        success, output = conf.TryRun(hello_world, '.f90')
        if success and 'Hello, world!' in output:
            return True
        else:
            print ("WARNING: Unable to use '%s' to compile the Fortran "
                   "interface. See config.log for details." % compiler)
            return False
    elif expected:
        print "ERROR: Couldn't find specified Fortran compiler: '%s'" % compiler
        sys.exit(1)

    return False

env['F77FLAGS'] = env['F90FLAGS'] = env['F95FLAGS'] = env['F03FLAGS'] = env['FORTRANFLAGS']

if env['f90_interface'] in ('y','default'):
    foundF90 = False
    if env['FORTRAN']:
        foundF90 = check_fortran(env['FORTRAN'], True)

    for compiler in ('gfortran', 'ifort', 'g95'):
        if foundF90:
            break
        foundF90 = check_fortran(compiler)

    if foundF90:
        print "INFO: Using '%s' to build the Fortran 90 interface" % env['FORTRAN']
        env['f90_interface'] = 'y'
    else:
        if env['f90_interface'] == 'y':
            print "ERROR: Couldn't find a suitable Fortran compiler to build the Fortran 90 interface."
            sys.exit(1)
        else:
            env['f90_interface'] = 'n'
	    env['FORTRAN'] = ''
            print "INFO: Skipping compilation of the Fortran 90 interface."

if 'gfortran' in env['FORTRAN']:
    env['FORTRANMODDIRPREFIX'] = '-J'
elif 'g95' in env['FORTRAN']:
    env['FORTRANMODDIRPREFIX'] = '-fmod='
elif 'ifort' in env['FORTRAN']:
    env['FORTRANMODDIRPREFIX'] = '-module '

env['F77'] = env['F90'] = env['F95'] = env['F03'] = env['FORTRAN']

env['FORTRANMODDIR'] = '${TARGET.dir}'

env = conf.Finish()

if env['VERBOSE']:
    print '-------------------- begin config.log --------------------'
    print open('config.log').read()
    print '--------------------- end config.log ---------------------'

env['python_cmd_esc'] = quoted(env['python_cmd'])

# Python 2 Package Settings
cython_min_version = LooseVersion('0.23')
numpy_min_test_version = LooseVersion('1.6.1')
env['install_python2_action'] = ''
if env['python_package'] == 'new':
    print ("WARNING: The 'new' option for the Python package is "
           "deprecated and will be removed in the future. Use "
           "'full' instead.")
    env['python_package'] = 'full'  # Allow 'new' as a synonym for 'full'
warn_no_python = False
python_message = ''

# The directory within the source tree which will contain the Python 2 module
env['pythonpath_build2'] = Dir('build/python2').abspath

if env['python_package'] in ('full', 'default'):
    if 'PYTHONPATH' in env['ENV']:
        env['pythonpath_build2'] += os.path.pathsep + env['ENV']['PYTHONPATH']

    # Check for Cython:
    try:
        import Cython
    except ImportError:
        warn_no_python = True
    else:
        cython_version = LooseVersion(Cython.__version__)
        if cython_version < cython_min_version:
            python_message += ("Cython not found or incompatible version: "
                               "Found {0} but {1} or newer is required.\n".format(cython_version,
                                                                                  cython_min_version))
            warn_no_python = True
        else:
            print 'INFO: Using Cython version {0}.'.format(cython_version)

    # Test to see if we can import the specified array module
    script = '\n'.join(("from distutils.sysconfig import *",
                        "print get_python_version()",
                        "try:",
                        "    import numpy",
                        "    print numpy.__version__",
                        "except ImportError:",
                        "    print '0.0.0'",
                        "import site",
                        "try:",
                        "    print site.getusersitepackages()",
                        "except AttributeError:",
                        "    print site.USER_SITE"))

    if env['python_array_home']:
        script = "sys.path.append({})\n".format(env['python_array_home']) + script

    try:
        info = getCommandOutput(env['python_cmd'], '-c', script)
    except OSError as err:
        if env['VERBOSE']:
            print 'Error checking for Python 2:'
            print err
        warn_no_python = True
    except subprocess.CalledProcessError as err:
        if env['VERBOSE']:
            print 'Error checking for Python 2:'
            print err, err.output
        warn_no_python = True
    else:
        (env['python_version'], numpy_version,
         env['python_usersitepackages']) = info.splitlines()[-3:]
        numpy_version = LooseVersion(numpy_version)
        if numpy_version == LooseVersion('0.0.0'):
            python_message += "NumPy for Python {0} not found.\n".format(env['python_version'])
            warn_no_python = True
        elif numpy_version < numpy_min_test_version:
            print ("WARNING: The installed version of Numpy for Python {0} is not tested and "
                   "support is not guaranteed. Found {1} but {2} or newer is preferred".format(
                       env['python_version'], numpy_version, numpy_min_test_version))
        else:
            print 'INFO: Using NumPy version {0} for Python {1}.'.format(
                numpy_version, env['python_version'])

    if warn_no_python:
        if env['python_package'] == 'default':
            print ('WARNING: Not building the full Python 2 package because the Python '
                   '2 interpreter %r could not be found or a required dependency '
                   '(e.g. numpy) was not found.' % env['python_cmd'])
            print python_message

            env['python_package'] = 'minimal'
        else:
            print ('ERROR: Could not execute the Python 2 interpreter %r or a required '
                   'dependency (e.g. numpy) could not be found.' %
                   env['python_cmd'])
            print python_message

            sys.exit(1)
    else:
        print 'INFO: Building the full Python package for Python {0}'.format(env['python_version'])
        env['python_package'] = 'full'

    # Check for 3to2. See http://pypi.python.org/pypi/3to2
    if env['python_package'] == 'full':
        try:
            if env['OS'] == 'Windows':
                python_dir = os.path.dirname(which(env['python_cmd']))
                threetotwo_cmd = pjoin(python_dir, 'Scripts', '3to2')
                # Conda installs 3to2 as an EXE file that can be executed directly
                # but pip installs only a script. Try executing the EXE file first,
                # and if it fails because the file doesn't exist, try the script
                try:
                    ret = getCommandOutput(threetotwo_cmd, '-l')
                    env['threetotwo_cmd'] = [threetotwo_cmd]
                except WindowsError:
                    ret = getCommandOutput(env['python_cmd'], threetotwo_cmd, '-l')
                    env['threetotwo_cmd'] = [env['python_cmd'], threetotwo_cmd]
            else:
                ret = getCommandOutput('3to2', '-l')
        except (OSError, subprocess.CalledProcessError) as err:
            if env['VERBOSE']:
                print 'Error checking for 3to2:'
                print err
            ret = ''
        if 'print' in ret:
            env['python_convert_examples'] = True
        else:
            env['python_convert_examples'] = False
            print ("WARNING: Couldn't find the 3to2 package. "
                   "Python 2 examples will not work correctly.")

else:
    env['python_module_loc'] = ''

# Python 3 Package Settings
if env['python3_package'] in ('y', 'default'):
    python3_message = ''
    warn_no_python3 = False
    # The directory within the source tree which will contain the Python 3 module
    env['pythonpath_build3'] = Dir('build/python3').abspath
    if 'PYTHONPATH' in env['ENV']:
        env['pythonpath_build3'] += os.path.pathsep + env['ENV']['PYTHONPATH']

    script = '\n'.join(("from distutils.sysconfig import *",
                        "print(get_python_version())",
                        "try:",
                        "    import numpy",
                        "    print(numpy.__version__)",
                        "except ImportError:",
                        "    print('0.0.0')",
                        "import site",
                        "try:",
                        "    print(site.getusersitepackages())",
                        "except AttributeError:",
                        "    print(site.USER_SITE)"))

    if env['python3_array_home']:
        script = "sys.path.append({})\n".format(env['python3_array_home']) + script

    # See if we can execute the Python 3 interpreter
    try:
        info = getCommandOutput(env['python3_cmd'], '-c', script)
    except OSError as err:
        if env['VERBOSE']:
            print 'Error checking for Python 3:'
            print err
        warn_no_python3 = True
    except subprocess.CalledProcessError as err:
        if env['VERBOSE']:
            print 'Error checking for Python 3:'
            print err, err.output
        warn_no_python3 = True
    else:
        (env['python3_version'], numpy3_version,
         env['python3_usersitepackages']) = info.splitlines()[-3:]
        numpy3_version = LooseVersion(numpy3_version)
        if numpy3_version == LooseVersion('0.0.0'):
            python3_message += "NumPy for Python {0} not found.\n".format(env['python3_version'])
            warn_no_python3 = True
        elif numpy3_version < numpy_min_test_version:
            print ("WARNING: The installed version of Numpy for Python {0} is not tested and "
                   "support is not guaranteed. Found {1} but {2} or newer is preferred".format(
                       env['python3_version'], numpy3_version, numpy_min_test_version))
        else:
            print 'INFO: Using NumPy version {0} for Python {1}.'.format(
                numpy3_version, env['python3_version'])

    if warn_no_python3:
        if env['python3_package'] == 'default':
            print ('INFO: Not building the Python 3 package because the Python '
                   '3 interpreter %r could not be found or a required dependency '
                   '(e.g. numpy) was not found.' % env['python3_cmd'])
            print python3_message
            env['python3_package'] = 'n'
        else:
            print ('ERROR: Could not execute the Python 3 interpreter %r or a '
                   'required dependency (e.g. numpy) could not be found.' %
                   env['python3_cmd'])
            print python3_message
            sys.exit(1)
    else:
        print 'INFO: Building Python package for Python {0}'.format(env['python3_version'])
        env['python3_package'] = 'y'


# Matlab Toolbox settings
if env['matlab_path'] != '' and env['matlab_toolbox'] == 'default':
    env['matlab_toolbox'] = 'y'

if env['matlab_toolbox'] == 'y':
    matPath = env['matlab_path']
    if matPath == '':
        print """ERROR: Unable to build the Matlab toolbox because 'matlab_path' has not been set."""
        sys.exit(1)

    if env['blas_lapack_libs']:
        print ('ERROR: The Matlab toolbox is incompatible with external BLAS '
               'and LAPACK libraries. Unset blas_lapack_libs (e.g. "scons '
               'build blas_lapack_libs=") in order to build the Matlab '
               'toolbox, or set matlab_toolbox=n to use the specified BLAS/'
               'LAPACK libraries and skip building the Matlab toolbox.')
        sys.exit(1)

    if not (os.path.isdir(matPath) and
            os.path.isdir(pjoin(matPath, 'extern'))):
        print """ERROR: Path set for 'matlab_path' is not correct."""
        print """ERROR: Path was: '%s'""" % matPath
        sys.exit(1)


# **********************************************
# *** Set additional configuration variables ***
# **********************************************

# Some distributions (e.g. Fedora/RHEL) use 'lib64' instead of 'lib' on 64-bit systems
if any(name.startswith('/usr/lib64/python') for name in sys.path):
    env['libdirname'] = 'lib64'
else:
    env['libdirname'] = 'lib'

# On Debian-based systems, need to special-case installation to
# /usr/local because of dist-packages vs site-packages
env['debian'] = any(name.endswith('dist-packages') for name in sys.path)

# Directories where things will be after actually being installed. These
# variables are the ones that are used to populate header files, scripts, etc.
env['ct_installroot'] = env['prefix']
env['ct_libdir'] = pjoin(env['prefix'], env['libdirname'])
env['ct_bindir'] = pjoin(env['prefix'], 'bin')
env['ct_incdir'] = pjoin(env['prefix'], 'include', 'cantera')
env['ct_incroot'] = pjoin(env['prefix'], 'include')

if env['layout'] == 'compact':
    env['ct_datadir'] = pjoin(env['prefix'], 'data')
    env['ct_sampledir'] = pjoin(env['prefix'], 'samples')
    env['ct_mandir'] = pjoin(env['prefix'], 'man1')
    env['ct_matlab_dir'] = pjoin(env['prefix'], 'matlab', 'toolbox')
else:
    env['ct_datadir'] = pjoin(env['prefix'], 'share', 'cantera', 'data')
    env['ct_sampledir'] = pjoin(env['prefix'], 'share', 'cantera', 'samples')
    env['ct_mandir'] = pjoin(env['prefix'], 'share', 'man', 'man1')
    env['ct_matlab_dir'] = pjoin(env['prefix'], env['libdirname'],
                                 'cantera', 'matlab', 'toolbox')

# Always set the stage directory before building an MSI installer
if 'msi' in COMMAND_LINE_TARGETS:
    COMMAND_LINE_TARGETS.append('install')
    env['stage_dir'] = 'stage'
    env['prefix'] = '.'
    env['PYTHON_INSTALLER'] = 'binary'
elif env['layout'] == 'debian':
    COMMAND_LINE_TARGETS.append('install')
    env['stage_dir'] = 'stage/cantera'
    env['PYTHON_INSTALLER'] = 'debian'
    env['INSTALL_MANPAGES'] = False
else:
    env['PYTHON_INSTALLER'] = 'direct'


addInstallActions = ('install' in COMMAND_LINE_TARGETS or
                     'uninstall' in COMMAND_LINE_TARGETS)

# Directories where things will be staged for package creation. These
# variables should always be used by the Install(...) targets
if env['stage_dir']:
    instRoot = pjoin(os.getcwd(), env['stage_dir'],
                     stripDrive(env['prefix']).strip('/\\'))
    for k in ('python_prefix', 'python3_prefix'):
        if env[k]:
            env[k] = pjoin(os.getcwd(), env['stage_dir'],
                           stripDrive(env[k]).strip('/\\'))
        else:
            env[k] = pjoin(os.getcwd(), env['stage_dir'])
else:
    instRoot = env['prefix']

if env['layout'] == 'debian':
    base = pjoin(os.getcwd(), 'debian')

    env['inst_libdir'] = pjoin(base, 'cantera-dev', 'usr', env['libdirname'])
    env['inst_incdir'] = pjoin(base, 'cantera-dev', 'usr', 'include', 'cantera')
    env['inst_incroot'] = pjoin(base, 'cantera-dev', 'usr' 'include')

    env['inst_bindir'] = pjoin(base, 'cantera-common', 'usr', 'bin')
    env['inst_datadir'] = pjoin(base, 'cantera-common', 'usr', 'share', 'cantera', 'data')
    env['inst_docdir'] = pjoin(base, 'cantera-common', 'usr', 'share', 'cantera', 'doc')
    env['inst_sampledir'] = pjoin(base, 'cantera-common', 'usr', 'share', 'cantera', 'samples')
    env['inst_mandir'] = pjoin(base, 'cantera-common', 'usr', 'share', 'man', 'man1')

    env['inst_matlab_dir'] = pjoin(base, 'cantera-matlab', 'usr',
                                   env['libdirname'], 'cantera', 'matlab', 'toolbox')

    env['inst_python_bindir'] = pjoin(base, 'cantera-python', 'usr', 'bin')
    env['python_prefix'] = pjoin(base, 'cantera-python')
    env['python3_prefix'] = pjoin(base, 'cantera-python3')
else:
    env['inst_libdir'] = pjoin(instRoot, env['libdirname'])
    env['inst_bindir'] = pjoin(instRoot, 'bin')
    env['inst_python_bindir'] = pjoin(instRoot, 'bin')
    env['inst_incdir'] = pjoin(instRoot, 'include', 'cantera')
    env['inst_incroot'] = pjoin(instRoot, 'include')

    if env['layout'] == 'compact':
        env['inst_matlab_dir'] = pjoin(instRoot, 'matlab', 'toolbox')
        env['inst_datadir'] = pjoin(instRoot, 'data')
        env['inst_sampledir'] = pjoin(instRoot, 'samples')
        env['inst_docdir'] = pjoin(instRoot, 'doc')
        env['inst_mandir'] = pjoin(instRoot, 'man1')
    else: # env['layout'] == 'standard'
        env['inst_matlab_dir'] = pjoin(instRoot, env['libdirname'], 'cantera',
                                       'matlab', 'toolbox')
        env['inst_datadir'] = pjoin(instRoot, 'share', 'cantera', 'data')
        env['inst_sampledir'] = pjoin(instRoot, 'share', 'cantera', 'samples')
        env['inst_docdir'] = pjoin(instRoot, 'share', 'cantera', 'doc')
        env['inst_mandir'] = pjoin(instRoot, 'share', 'man', 'man1')

# **************************************
# *** Set options needed in config.h ***
# **************************************

configh = {}

configh['CANTERA_VERSION'] = quoted(env['cantera_version'])
configh['CANTERA_SHORT_VERSION'] = quoted(env['cantera_short_version'])

# Conditional defines
def cdefine(definevar, configvar, comp=True, value=1):
    if env.get(configvar) == comp:
        configh[definevar] = value
    else:
        configh[definevar] = None

# Need to test all of these to see what platform.system() returns
configh['SOLARIS'] = 1 if env['OS'] == 'Solaris' else None
configh['DARWIN'] = 1 if env['OS'] == 'Darwin' else None
cdefine('NEEDS_GENERIC_TEMPL_STATIC_DECL', 'OS', 'Solaris')

if env['python_package'] == 'none' and env['python3_package'] == 'n':
    configh['HAS_NO_PYTHON'] = 1
else:
    configh['HAS_NO_PYTHON'] = None

configh['SUNDIALS_VERSION'] = env['sundials_version'].replace('.','')

if env.get('has_sundials_lapack') and env['use_lapack']:
    configh['SUNDIALS_USE_LAPACK'] = 1
else:
    configh['SUNDIALS_USE_LAPACK'] = 0

cdefine('LAPACK_FTN_STRING_LEN_AT_END', 'lapack_ftn_string_len_at_end')
cdefine('LAPACK_FTN_TRAILING_UNDERSCORE', 'lapack_ftn_trailing_underscore')
cdefine('FTN_TRAILING_UNDERSCORE', 'lapack_ftn_trailing_underscore')
cdefine('LAPACK_NAMES_LOWERCASE', 'lapack_names', 'lower')
cdefine('CT_USE_LAPACK', 'use_lapack')
cdefine('CT_USE_SYSTEM_EIGEN', 'system_eigen')
cdefine('CT_USE_SYSTEM_FMT', 'system_fmt')

config_h_build = env.Command('build/src/config.h.build',
                             'include/cantera/base/config.h.in',
                       ConfigBuilder(configh))
# This separate copy operation, which SCons will skip of config.h.build is
# unmodified, prevents unnecessary rebuilds of the precompiled header
config_h = env.Command('include/cantera/base/config.h',
                       'build/src/config.h.build',
                       Copy('$TARGET', '$SOURCE'))
env.AlwaysBuild(config_h_build)
env['config_h_target'] = config_h

# *********************
# *** Build Cantera ***
# *********************

# Some options to speed up SCons
env.SetOption('max_drift', 2)
env.SetOption('implicit_cache', True)

buildTargets = []
libraryTargets = [] # objects that go in the Cantera library
installTargets = []
sampleTargets = []

def build(targets):
    """ Wrapper to add target to list of build targets """
    buildTargets.extend(targets)
    return targets

def buildSample(*args, **kwargs):
    """ Wrapper to add target to list of samples """
    targets = args[0](*args[1:], **kwargs)
    sampleTargets.extend(targets)
    return targets

def install(*args, **kwargs):
    """ Wrapper to add target to list of install targets """
    if not addInstallActions:
        return
    if len(args) == 2:
        inst = env.Install(*args, **kwargs)
    else:
        inst = args[0](*args[1:], **kwargs)

    installTargets.extend(inst)
    return inst


env.SConsignFile()

env.Prepend(CPPPATH=[],
           LIBPATH=[Dir('build/lib')])

# preprocess input files (cti -> xml)
convertedInputFiles = set()
for cti in mglob(env, 'data/inputs', 'cti'):
    build(env.Command('build/data/%s' % cti.name, cti.path,
                      Copy('$TARGET', '$SOURCE')))
    outName = os.path.splitext(cti.name)[0] + '.xml'
    convertedInputFiles.add(outName)
    build(env.Command('build/data/%s' % outName, cti.path,
                      '$python_cmd_esc interfaces/cython/cantera/ctml_writer.py $SOURCE $TARGET'))


# Copy input files which are not present as cti:
for xml in mglob(env, 'data/inputs', 'xml'):
    dest = pjoin('build','data',xml.name)
    if xml.name not in convertedInputFiles:
        build(env.Command(dest, xml.path, Copy('$TARGET', '$SOURCE')))

if addInstallActions:
    # Put headers in place
    headerBase = 'include/cantera'
    install(env.RecursiveInstall, '$inst_incdir', 'include/cantera')

    # Data files
    install('$inst_datadir', mglob(env, 'build/data', 'cti', 'xml'))


### List of libraries needed to link to Cantera ###
linkLibs = ['cantera']

### List of shared libraries needed to link applications to Cantera
linkSharedLibs = ['cantera_shared']

if env['system_sundials'] == 'y':
    env['sundials_libs'] = ['sundials_cvodes', 'sundials_ida', 'sundials_nvecserial']
    linkLibs.extend(('sundials_cvodes', 'sundials_ida', 'sundials_nvecserial'))
    linkSharedLibs.extend(('sundials_cvodes', 'sundials_ida', 'sundials_nvecserial'))
else:
    env['sundials_libs'] = []

#  Add LAPACK and BLAS to the link line
if env['blas_lapack_libs']:
    linkLibs.extend(env['blas_lapack_libs'])
    linkSharedLibs.extend(env['blas_lapack_libs'])

if env['system_fmt']:
    linkLibs.append('fmt')
    linkSharedLibs.append('fmt')

# Store the list of needed static link libraries in the environment
env['cantera_libs'] = linkLibs
env['cantera_shared_libs'] = linkSharedLibs
if not env['renamed_shared_libraries']:
    env['cantera_shared_libs'] = linkLibs

# Add targets from the SConscript files in the various subdirectories
Export('env', 'build', 'libraryTargets', 'install', 'buildSample')

# ext needs to come before src so that libraryTargets is fully populated
VariantDir('build/ext', 'ext', duplicate=0)
SConscript('build/ext/SConscript')

# Fortran needs to come before src so that libraryTargets is fully populated
if env['f90_interface'] == 'y':
    VariantDir('build/src/fortran/', 'src/fortran', duplicate=1)
    SConscript('build/src/fortran/SConscript')

VariantDir('build/src', 'src', duplicate=0)
SConscript('build/src/SConscript')

if env['python3_package'] == 'y' or env['python_package'] == 'full':
    SConscript('interfaces/cython/SConscript')

if env['python_package'] == 'minimal':
    SConscript('interfaces/python_minimal/SConscript')

if env['CC'] != 'cl':
    VariantDir('build/platform', 'platform/posix', duplicate=0)
    SConscript('build/platform/SConscript')

if env['matlab_toolbox'] == 'y':
    SConscript('build/src/matlab/SConscript')

if env['doxygen_docs'] or env['sphinx_docs']:
    SConscript('doc/SConscript')

if 'samples' in COMMAND_LINE_TARGETS or addInstallActions:
    VariantDir('build/samples', 'samples', duplicate=0)
    sampledir_excludes = ['\\.o$', '^~$', '\\.in', 'SConscript']
    SConscript('build/samples/cxx/SConscript')

    # Install C++ samples
    install(env.RecursiveInstall, '$inst_sampledir/cxx',
            'samples/cxx', exclude=sampledir_excludes)

    if env['f90_interface'] == 'y':
        SConscript('build/samples/f77/SConscript')
        SConscript('build/samples/f90/SConscript')

        # install F90 / F77 samples
        install(env.RecursiveInstall, '$inst_sampledir/f77',
                'samples/f77', sampledir_excludes)
        install(env.RecursiveInstall, '$inst_sampledir/f90',
                'samples/f90', sampledir_excludes)

### Meta-targets ###
build_samples = Alias('samples', sampleTargets)

def postBuildMessage(target, source, env):
    print "*******************************************************"
    print "Compilation completed successfully.\n"
    print "- To run the test suite, type 'scons test'."
    if os.name == 'nt':
        print "- To install, type 'scons install'."
        print "- To create a Windows MSI installer, type 'scons msi'."
    else:
        print "- To install, type '[sudo] scons install'."
    print "*******************************************************"

finish_build = env.Command('finish_build', [], postBuildMessage)
env.Depends(finish_build, buildTargets)
build_cantera = Alias('build', finish_build)

Default('build')

def postInstallMessage(target, source, env):
    if env['python_package'] == 'none':
        env['python_module_loc'] = 'NONE'

    if env['python3_package'] == 'y':
        env['python3_example_loc'] = pjoin(env['python3_module_loc'], 'cantera', 'examples')

    env['python_example_loc'] = pjoin(env['python_module_loc'], 'cantera', 'examples')

    env['matlab_sample_loc'] = pjoin(env['ct_sampledir'], 'matlab')
    env['matlab_ctpath_loc'] = pjoin(env['ct_matlab_dir'], 'ctpath.m')
    print """
Cantera has been successfully installed.

File locations:

  applications                %(ct_bindir)s
  library files               %(ct_libdir)s
  C++ headers                 %(ct_incroot)s
  samples                     %(ct_sampledir)s
  data files                  %(ct_datadir)s""" % env,

    if env['python_package'] == 'full':
        print """
  Python 2 package (cantera)  %(python_module_loc)s
  Python 2 samples            %(python_example_loc)s""" % env,
    elif warn_no_python:
        print """
    #################################################################
     WARNING: the Cantera Python package was not installed because
     the prerequisites (Cython and NumPy) could not be found.
    #################################################################"""

    if env['python3_package'] == 'y':
        print """
  Python 3 package (cantera)  %(python3_module_loc)s
  Python 3 samples            %(python3_example_loc)s""" % env,

    if env['matlab_toolbox'] == 'y':
        print """
  Matlab toolbox              %(ct_matlab_dir)s
  Matlab samples              %(matlab_sample_loc)s

An m-file to set the correct matlab path for Cantera is at:

  %(matlab_ctpath_loc)s
    """ % env,

    if os.name != 'nt':
        print """
  setup script                %(ct_bindir)s/setup_cantera

The setup script configures the environment for Cantera. It is recommended that
you run this script by typing:

  source %(ct_bindir)s/setup_cantera

before using Cantera, or else include its contents in your shell login script.
    """ % env
    else:
        print ''

finish_install = env.Command('finish_install', [], postInstallMessage)
env.Depends(finish_install, installTargets)
install_cantera = Alias('install', finish_install)

### Uninstallation
def getParentDirs(path, top=True):
    head,tail = os.path.split(path)
    if head == os.path.abspath(env['prefix']):
        return [path]
    elif not tail:
        if head.endswith(os.sep):
            return []
        else:
            return [head]
    elif top:
        return getParentDirs(head, False)
    else:
        return getParentDirs(head, False) + [path]

# Files installed by SCons
allfiles = FindInstalledFiles()

# Files installed by the Python installer(s)
pyFiles = ['build/python2-installed-files.txt',
           'build/python3-installed-files.txt']

for filename in pyFiles:
    if os.path.exists(filename):
        with open(filename, 'r') as f:
            file_list = f.readlines()

        install_base = os.path.dirname(file_list[0].strip())
        if os.path.exists(install_base):
            not_listed_files = [s for s in os.listdir(install_base) if not any(s in j for j in file_list)]
            for f in not_listed_files:
                f = pjoin(install_base, f)
                if not os.path.isdir(f) and os.path.exists(f):
                    allfiles.append(File(f))
        for f in file_list:
            f = f.strip()
            if not os.path.isdir(f) and os.path.exists(f):
                allfiles.append(File(f))

# After removing files (which SCons keeps track of),
# remove any empty directories (which SCons doesn't track)
def removeDirectories(target, source, env):
    # Get all directories where files are installed
    alldirs = set()
    for f in allfiles:
        alldirs.update(getParentDirs(f.path))
    if env['layout'] == 'compact':
        alldirs.add(os.path.abspath(env['prefix']))
    # Sort in order of decreasing directory length so that empty subdirectories
    # will be removed before their parents are checked.
    alldirs = sorted(alldirs, key=lambda x: -len(x))

    # Don't remove directories that probably existed before installation,
    # even if they are empty
    keepDirs = ['local/share', 'local/lib', 'local/include', 'local/bin',
                'man/man1', 'dist-packages', 'site-packages']
    for d in alldirs:
        if any(d.endswith(k) for k in keepDirs):
            continue
        if os.path.isdir(d) and not os.listdir(d):
            os.rmdir(d)

uninstall = env.Command("uninstall", None, Delete(allfiles))
env.AddPostAction(uninstall, Action(removeDirectories))

### Windows MSI Installer ###
if 'msi' in COMMAND_LINE_TARGETS:
    def build_wxs(target, source, env):
        import wxsgen
        wxs = wxsgen.WxsGenerator(env['stage_dir'],
                                  short_version=env['cantera_short_version'],
                                  full_version=env['cantera_pure_version'],
                                  x64=env['TARGET_ARCH']=='amd64',
                                  includeMatlab=env['matlab_toolbox']=='y')
        wxs.make_wxs(str(target[0]))

    wxs_target = env.Command('build/wix/cantera.wxs', [], build_wxs)
    env.AlwaysBuild(wxs_target)

    env.Append(WIXLIGHTFLAGS=['-ext', 'WixUIExtension'])
    msi_target = env.WiX('cantera.msi', ['build/wix/cantera.wxs'])
    env.Depends(wxs_target, installTargets)
    env.Depends(msi_target, wxs_target)
    build_msi = Alias('msi', msi_target)

### Tests ###
if any(target.startswith('test') for target in COMMAND_LINE_TARGETS):
    env['testNames'] = []
    env['test_results'] = env.Command('test_results', [], testResults.printReport)

    # Tests written using the gtest framework, the Python unittest module,
    # or the Matlab xunit package.
    VariantDir('build/test', 'test', duplicate=0)
    SConscript('build/test/SConscript')

    # Regression tests
    SConscript('test_problems/SConscript')

    if 'test-help' in COMMAND_LINE_TARGETS:
        print '\n*** Available tests ***\n'
        for name in env['testNames']:
            print 'test-%s' % name
        sys.exit(0)

    Alias('test', env['test_results'])

### Dump (debugging SCons)
if 'dump' in COMMAND_LINE_TARGETS:
    import pprint
    # Typical usage: 'scons build dump'
    print 'os.environ:\n', pprint.pprint(dict(os.environ))
    print 'env.Dump():\n', env.Dump()
    sys.exit(0)<|MERGE_RESOLUTION|>--- conflicted
+++ resolved
@@ -461,24 +461,6 @@
            Not needed if the libraries are installed in a standard location,
            e.g., '/usr/lib'.""",
         '', PathVariable.PathAccept),
-<<<<<<< HEAD
-    PathVariable(
-        'eigen_include',
-        """The directory where the eigen header files are installed.
-           Not needed if the libraries are installed in a standard location,
-           e.g. /usr/lib.""",
-        '', PathVariable.PathAccept),
-    ('blas_lapack_libs',
-     """Cantera can use BLAS and LAPACK libraries available on your system if
-        you have optimized versions available (e.g. Intel MKL). Otherwise,
-        Cantera will use Eigen for linear algebra support. To use BLAS
-        and LAPACK, set blas_lapack_libs to the the list of libraries
-        that should be passed to the linker, separated by commas, e.g.
-        "lapack,blas" or "lapack,f77blas,cblas,atlas".""",
-     ''),
-    PathVariable('blas_lapack_dir',
-        """Directory containing the libraries specified by 'blas_lapack_libs'.""",
-=======
     (
         'blas_lapack_libs',
         """Cantera can use BLAS and LAPACK libraries available on your system if
@@ -489,11 +471,16 @@
            "lapack,blas" or "lapack,f77blas,cblas,atlas".""",
         ''),
     PathVariable(
+        'eigen_include',
+        """The directory where the eigen header files are installed.
+           Not needed if the libraries are installed in a standard location,
+           e.g. /usr/lib.""",
+        '', PathVariable.PathAccept),
+    PathVariable(
         'blas_lapack_dir',
         """Directory containing the libraries specified by 'blas_lapack_libs'. Not
            needed if the libraries are installed in a standard location, e.g.
            ``/usr/lib``.""",
->>>>>>> c982f504
         '', PathVariable.PathAccept),
     EnumVariable(
         'lapack_names',
