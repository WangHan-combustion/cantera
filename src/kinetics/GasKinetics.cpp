--- conflicted
+++ resolved
@@ -127,20 +127,6 @@
   falloff_work.resize(m_falloffn.workSize());
 }
 
-<<<<<<< HEAD
-Kinetics *GasKinetics::duplMyselfAsKinetics(
-    const std::vector<thermo_t *> &tpVector) const {
-  GasKinetics *gK = new GasKinetics(*this);
-  gK->assignShallowPointers(tpVector);
-  return gK;
-}
-
-void GasKinetics::update_rates_T() {
-  doublereal T = thermo().temperature();
-  doublereal P = thermo().pressure();
-  m_logStandConc = log(thermo().standardConcentration());
-  doublereal logT = log(T);
-=======
 void GasKinetics::update_rates_T()
 {
     doublereal T = thermo().temperature();
@@ -169,41 +155,14 @@
             m_plog_rates.update(T, logT, m_rfn.data());
             m_ROP_ok = false;
         }
->>>>>>> 0d3c7041
-
-  if (T != m_temp) {
-    if (!m_rfn.empty()) {
-      std::fill(m_rfn.begin(), m_rfn.end(), 0.0);
-      m_rates.update(T, logT, m_rfn.data());
-    }
-
-    if (!m_rfn_low.empty()) {
-      std::fill(m_rfn_low.begin(), m_rfn_low.end(), 0.0);
-      std::fill(m_rfn_high.begin(), m_rfn_high.end(), 0.0);
-      m_falloff_low_rates.update(T, logT, m_rfn_low.data());
-      m_falloff_high_rates.update(T, logT, m_rfn_high.data());
-    }
-    if (!falloff_work.empty()) {
-      std::fill(falloff_work.begin(), falloff_work.end(), 0.0);
-      m_falloffn.updateTemp(T, falloff_work.data());
-    }
-    updateKc();
-    m_ROP_ok = false;
-  }
-
-  if (T != m_temp || P != m_pres) {
-    if (m_plog_rates.nReactions()) {
-      m_plog_rates.update(T, logT, m_rfn.data());
-      m_ROP_ok = false;
-    }
-
-    if (m_cheb_rates.nReactions()) {
-      m_cheb_rates.update(T, logT, m_rfn.data());
-      m_ROP_ok = false;
-    }
-  }
-  m_pres = P;
-  m_temp = T;
+
+        if (m_cheb_rates.nReactions()) {
+            m_cheb_rates.update(T, logT, m_rfn.data());
+            m_ROP_ok = false;
+        }
+    }
+    m_pres = P;
+    m_temp = T;
 }
 
 void GasKinetics::update_rates_C() {
