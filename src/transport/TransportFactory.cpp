/**
 *  @file TransportFactory.cpp
 *
 *  Implementation file for class TransportFactory.
 */

#include "cantera/thermo/ThermoPhase.h"

// known transport models
#include "cantera/transport/MultiTransport.h"
#include "cantera/transport/PecosTransport.h"
#include "cantera/transport/MixTransport.h"
#include "cantera/transport/SolidTransport.h"
#include "cantera/transport/DustyGasTransport.h"
#include "cantera/transport/SimpleTransport.h"
#include "cantera/transport/LiquidTransport.h"
#include "cantera/transport/AqueousTransport.h"
#include "cantera/transport/TransportFactory.h"

#include "cantera/numerics/polyfit.h"
#include "MMCollisionInt.h"

#include "cantera/base/xml.h"
#include "cantera/base/XML_Writer.h"
#include "cantera/transport/TransportParams.h"
#include "cantera/transport/LiquidTransportParams.h"
#include "cantera/transport/LiquidTranInteraction.h"
#include "cantera/transport/SolidTransportData.h"
#include "cantera/base/global.h"
#include "cantera/thermo/IdealGasPhase.h"
#include "cantera/base/ctml.h"
#include "cantera/base/stringUtils.h"


#include <cstdio>
#include <cstring>
#include <fstream>

using namespace std;


//! polynomial degree used for fitting collision integrals
//! except in CK mode, where the degree is 6.
#define COLL_INT_POLY_DEGREE 8

namespace Cantera
{
/////////////////////////// constants //////////////////////////
//@ \cond
const doublereal ThreeSixteenths = 3.0/16.0;
const doublereal TwoOverPi       = 2.0/Pi;
const doublereal FiveThirds      = 5.0/3.0;
//@ \endcond


//====================================================================================================================
TransportFactory* TransportFactory::s_factory = 0;

// declaration of static storage for the mutex
mutex_t TransportFactory::transport_mutex;

////////////////////////// exceptions /////////////////////////

//====================================================================================================================
//! Exception thrown if an error is encountered while reading the transport database
class TransportDBError : public CanteraError
{
public:
    //! Default constructor
    /*!
     *  @param linenum  inputs the line number
     *  @param msg      String message to be sent to the user
     */
    TransportDBError(int linenum, const std::string& msg) :
        CanteraError("getTransportData", "error reading transport data: "  + msg + "\n") {
    }
};
//====================================================================================================================

//////////////////// class TransportFactory methods //////////////


void TransportFactory::getBinDiffCorrection(doublereal t,
        const GasTransportParams& tr, MMCollisionInt& integrals,
        size_t k, size_t j, doublereal xk, doublereal xj,
        doublereal& fkj, doublereal& fjk)
{
    doublereal w1, w2, wsum, sig1, sig2, sig12, sigratio, sigratio2,
               sigratio3, tstar1, tstar2, tstar12,
               om22_1, om22_2, om11_12, astar_12, bstar_12, cstar_12,
               cnst, wmwp, sqw12, p1, p2, p12, q1, q2, q12;

    w1 = tr.mw[k];
    w2 = tr.mw[j];
    wsum = w1 + w2;
    wmwp = (w1 - w2)/wsum;
    sqw12 = sqrt(w1*w2);

    sig1 = tr.sigma[k];
    sig2 = tr.sigma[j];
    sig12 = 0.5*(tr.sigma[k] + tr.sigma[j]);
    sigratio = sig1*sig1/(sig2*sig2);
    sigratio2 = sig1*sig1/(sig12*sig12);
    sigratio3 = sig2*sig2/(sig12*sig12);

    tstar1 = Boltzmann * t / tr.eps[k];
    tstar2 = Boltzmann * t / tr.eps[j];
    tstar12 = Boltzmann * t / sqrt(tr.eps[k] * tr.eps[j]);

    om22_1 = integrals.omega22(tstar1, tr.delta(k,k));
    om22_2 = integrals.omega22(tstar2, tr.delta(j,j));
    om11_12 = integrals.omega11(tstar12, tr.delta(k,j));
    astar_12 = integrals.astar(tstar12, tr.delta(k,j));
    bstar_12 = integrals.bstar(tstar12, tr.delta(k,j));
    cstar_12 = integrals.cstar(tstar12, tr.delta(k,j));

    cnst = sigratio * sqrt(2.0*w2/wsum) * 2.0 *
           w1*w1/(wsum * w2);
    p1 = cnst * om22_1 / om11_12;

    cnst = (1.0/sigratio) * sqrt(2.0*w1/wsum) * 2.0*w2*w2/(wsum*w1);
    p2 = cnst * om22_2 / om11_12;

    p12 = 15.0 * wmwp*wmwp + 8.0*w1*w2*astar_12/(wsum*wsum);

    cnst = (2.0/(w2*wsum))*sqrt(2.0*w2/wsum)*sigratio2;
    q1 = cnst*((2.5 - 1.2*bstar_12)*w1*w1 + 3.0*w2*w2
               + 1.6*w1*w2*astar_12);

    cnst = (2.0/(w1*wsum))*sqrt(2.0*w1/wsum)*sigratio3;
    q2 = cnst*((2.5 - 1.2*bstar_12)*w2*w2 + 3.0*w1*w1
               + 1.6*w1*w2*astar_12);

    q12 = wmwp*wmwp*15.0*(2.5 - 1.2*bstar_12)
          + 4.0*w1*w2*astar_12*(11.0 - 2.4*bstar_12)/(wsum*wsum)
          +  1.6*wsum*om22_1*om22_2/(om11_12*om11_12*sqw12)
          * sigratio2 * sigratio3;

    cnst = 6.0*cstar_12 - 5.0;
    fkj = 1.0 + 0.1*cnst*cnst *
          (p1*xk*xk + p2*xj*xj + p12*xk*xj)/
          (q1*xk*xk + q2*xj*xj + q12*xk*xj);
    fjk = 1.0 + 0.1*cnst*cnst *
          (p2*xk*xk + p1*xj*xj + p12*xk*xj)/
          (q2*xk*xk + q1*xj*xj + q12*xk*xj);
}
//=============================================================================================================================
// Corrections for polar-nonpolar binary diffusion coefficients
/*
 * Calculate corrections to the well depth parameter and the
 * diameter for use in computing the binary diffusion coefficient
 * of polar-nonpolar pairs. For more information about this
 * correction, see Dixon-Lewis, Proc. Royal Society (1968).
 *
 *  @param i          Species one - this is a bimolecular correction routine
 *  @param j          species two - this is a bimolecular correction routine
 *  @param tr         Database of species properties read in from the input xml file.
 *  @param f_eps      Multiplicative correction factor to be applied to epsilon(i,j)
 *  @param f_sigma    Multiplicative correction factor to be applied to diam(i,j)
 */
void TransportFactory::makePolarCorrections(size_t i, size_t j,
        const GasTransportParams& tr, doublereal& f_eps, doublereal& f_sigma)
{

    // no correction if both are nonpolar, or both are polar
    if (tr.polar[i] == tr.polar[j]) {
        f_eps = 1.0;
        f_sigma = 1.0;
        return;
    }

    // corrections to the effective diameter and well depth
    // if one is polar and one is non-polar

    size_t kp = (tr.polar[i] ? i : j);     // the polar one
    size_t knp = (i == kp ? j : i);        // the nonpolar one

    doublereal d3np, d3p, alpha_star, mu_p_star, xi;
    d3np = pow(tr.sigma[knp],3);
    d3p  = pow(tr.sigma[kp],3);
    alpha_star = tr.alpha[knp]/d3np;
    mu_p_star  = tr.dipole(kp,kp)/sqrt(d3p * tr.eps[kp]);
    xi = 1.0 + 0.25 * alpha_star * mu_p_star * mu_p_star *
         sqrt(tr.eps[kp]/tr.eps[knp]);
    f_sigma = pow(xi, -1.0/6.0);
    f_eps = xi*xi;
}
//=============================================================================================================================
/*
  TransportFactory(): default constructor

  The default constructor for this class sets up
  m_models[], a mapping between the string name
  for a transport model and the integer name.
*/
TransportFactory::TransportFactory() :
    m_verbose(false)
{
    m_models["Mix"] = cMixtureAveraged;
    m_models["Multi"] = cMulticomponent;
    m_models["Solid"] = cSolidTransport;
    m_models["DustyGas"] = cDustyGasTransport;
    m_models["CK_Multi"] = CK_Multicomponent;
    m_models["CK_Mix"] = CK_MixtureAveraged;
    m_models["Liquid"] = cLiquidTransport;
    m_models["Aqueous"] = cAqueousTransport;
    m_models["Simple"] = cSimpleTransport;
    m_models["User"] = cUserTransport;
    m_models["Pecos"] = cPecosTransport;
    m_models["None"] = None;
    //m_models["Radiative"] = cRadiative;
    for (map<string, int>::iterator iter = m_models.begin();
            iter != m_models.end();
            iter++) {
        m_modelNames[iter->second] = iter->first;
    }

    m_tranPropMap["viscosity"] = TP_VISCOSITY;
    m_tranPropMap["ionConductivity"] = TP_IONCONDUCTIVITY;
    m_tranPropMap["mobilityRatio"] = TP_MOBILITYRATIO;
    m_tranPropMap["selfDiffusion"] = TP_SELFDIFFUSION;
    m_tranPropMap["thermalConductivity"] = TP_THERMALCOND;
    m_tranPropMap["speciesDiffusivity"] = TP_DIFFUSIVITY;
    m_tranPropMap["hydrodynamicRadius"] = TP_HYDRORADIUS;
    m_tranPropMap["electricalConductivity"] = TP_ELECTCOND;
    m_tranPropMap["defectDiffusivity"] = TP_DEFECTDIFF;
    m_tranPropMap["defectActivity"] = TP_DEFECTCONC;

    m_LTRmodelMap[""] = LTP_TD_CONSTANT;
    m_LTRmodelMap["constant"] = LTP_TD_CONSTANT;
    m_LTRmodelMap["arrhenius"] = LTP_TD_ARRHENIUS;
    m_LTRmodelMap["coeffs"] = LTP_TD_POLY;
    m_LTRmodelMap["exptemp"] = LTP_TD_EXPT;

    m_LTImodelMap[""] = LTI_MODEL_NOTSET;
    m_LTImodelMap["none"] = LTI_MODEL_NONE;
    m_LTImodelMap["solvent"] = LTI_MODEL_SOLVENT;
    m_LTImodelMap["moleFractions"] = LTI_MODEL_MOLEFRACS;
    m_LTImodelMap["massFractions"] = LTI_MODEL_MASSFRACS;
    m_LTImodelMap["logMoleFractions"] = LTI_MODEL_LOG_MOLEFRACS;
    m_LTImodelMap["pairwiseInteraction"] = LTI_MODEL_PAIRWISE_INTERACTION;
    m_LTImodelMap["stefanMaxwell_PPN"] = LTI_MODEL_STEFANMAXWELL_PPN;
    m_LTImodelMap["moleFractionsExpT"] = LTI_MODEL_MOLEFRACS_EXPT;
}


// This static function deletes the statically allocated instance.
void TransportFactory::deleteFactory()
{
    ScopedLock transportLock(transport_mutex);
    if (s_factory) {
        delete s_factory;
        s_factory = 0;
    }
}

std::string TransportFactory::modelName(int model)
{
    TransportFactory& f = *factory();
    map<int, string>::iterator iter = f.m_modelNames.find(model);
    if (iter != f.m_modelNames.end()) {
        return iter->second;
    } else {
        return "";
    }
}


/*
  make one of several transport models, and return a base class
  pointer to it.  This method operates at the level of a
  single transport property as a function of temperature
  and possibly composition.
*/
LTPspecies* TransportFactory::newLTP(const XML_Node& trNode, const std::string& name,
                                     TransportPropertyType tp_ind, thermo_t* thermo)
{
    LTPspecies* ltps = 0;
    std::string model = lowercase(trNode["model"]);
    switch (m_LTRmodelMap[model]) {
    case LTP_TD_CONSTANT:
        ltps = new LTPspecies_Const(trNode, name, tp_ind, thermo);
        break;
    case LTP_TD_ARRHENIUS:
        ltps = new LTPspecies_Arrhenius(trNode, name, tp_ind, thermo);
        break;
    case LTP_TD_POLY:
        ltps = new LTPspecies_Poly(trNode, name, tp_ind, thermo);
        break;
    case LTP_TD_EXPT:
        ltps = new LTPspecies_ExpT(trNode, name, tp_ind, thermo);
        break;
    default:
        throw CanteraError("newLTP","unknown transport model: " + model);
        ltps = new LTPspecies(&trNode, name, tp_ind, thermo);
    }
    return ltps;
}

/*
  make one of several transport models, and return a base class
  pointer to it.  This method operates at the level of a
  single mixture transport property.  Individual species
  transport properties are addressed by the LTPspecies
  returned by newLTP
*/
LiquidTranInteraction* TransportFactory::newLTI(const XML_Node& trNode,
        TransportPropertyType tp_ind,
        LiquidTransportParams& trParam)
{
    LiquidTranInteraction* lti = 0;

    thermo_t* thermo = trParam.thermo;

    std::string model = trNode["model"];
    switch (m_LTImodelMap[model]) {
    case LTI_MODEL_SOLVENT:
        lti = new LTI_Solvent(tp_ind);
        lti->init(trNode, thermo);
        break;
    case LTI_MODEL_MOLEFRACS:
        lti = new LTI_MoleFracs(tp_ind);
        lti->init(trNode, thermo);
        break;
    case LTI_MODEL_MASSFRACS:
        lti = new LTI_MassFracs(tp_ind);
        lti->init(trNode, thermo);
        break;
    case LTI_MODEL_LOG_MOLEFRACS:
        lti = new LTI_Log_MoleFracs(tp_ind);
        lti->init(trNode, thermo);
        break;
    case LTI_MODEL_PAIRWISE_INTERACTION:
        lti = new LTI_Pairwise_Interaction(tp_ind);
        lti->init(trNode, thermo);
        lti->setParameters(trParam);
        break;
    case LTI_MODEL_STEFANMAXWELL_PPN:
        lti = new LTI_StefanMaxwell_PPN(tp_ind);
        lti->init(trNode, thermo);
        lti->setParameters(trParam);
        break;
    case LTI_MODEL_STOKES_EINSTEIN:
        lti = new LTI_StokesEinstein(tp_ind);
        lti->init(trNode, thermo);
        lti->setParameters(trParam);
        break;
    case LTI_MODEL_MOLEFRACS_EXPT:
        lti = new LTI_MoleFracs_ExpT(tp_ind);
        lti->init(trNode, thermo);
        break;
    default:
        //      throw CanteraError("newLTI","unknown transport model: " + model );
        lti = new LiquidTranInteraction(tp_ind);
        lti->init(trNode, thermo);
    }
    return lti;
}

/*
  make one of several transport models, and return a base class
  pointer to it.
*/
Transport* TransportFactory::newTransport(const std::string& transportModel,
        thermo_t* phase, int log_level, int ndim)
{

    if (transportModel == "") {
        return new Transport;
    }


    vector_fp state;
    Transport* tr = 0, *gastr = 0;
    DustyGasTransport* dtr = 0;
    phase->saveState(state);

    switch (m_models[transportModel]) {
    case None:
        tr = new Transport;
        break;
    case cMulticomponent:
        tr = new MultiTransport;
        initTransport(tr, phase, 0, log_level);
        break;
    case CK_Multicomponent:
        tr = new MultiTransport;
        initTransport(tr, phase, CK_Mode, log_level);
        break;
    case cMixtureAveraged:
        tr = new MixTransport;
        initTransport(tr, phase, 0, log_level);
        break;
    case CK_MixtureAveraged:
        tr = new MixTransport;
        initTransport(tr, phase, CK_Mode, log_level);
        break;
        // adding pecos transport model 2/13/12
    case cPecosTransport:
        tr = new PecosTransport;
        initTransport(tr, phase, 0, log_level);
        break;
    case cSolidTransport:

        tr = new SolidTransport;
        initSolidTransport(tr, phase, log_level);
        tr->setThermo(*phase);
        break;
    case cDustyGasTransport:
        tr = new DustyGasTransport;
        gastr = new MultiTransport;
        initTransport(gastr, phase, 0, log_level);
        dtr = (DustyGasTransport*)tr;
        dtr->initialize(phase, gastr);
        break;
    case cSimpleTransport:
        tr = new SimpleTransport();
        initLiquidTransport(tr, phase, log_level);
        tr->setThermo(*phase);
        break;
    case cLiquidTransport:
        tr = new LiquidTransport(phase, ndim);
        initLiquidTransport(tr, phase, log_level);
        tr->setThermo(*phase);
        break;
    case cAqueousTransport:
        tr = new AqueousTransport;
        initLiquidTransport(tr, phase, log_level);
        tr->setThermo(*phase);
        break;
    default:
        throw CanteraError("newTransport","unknown transport model: " + transportModel);
    }
    phase->restoreState(state);
    return tr;
}

/*
  make one of several transport models, and return a base class
  pointer to it.
*/
Transport* TransportFactory::newTransport(thermo_t* phase, int log_level)
{
    XML_Node& phaseNode=phase->xml();
    /*
     * Find the Thermo XML node
     */
    if (!phaseNode.hasChild("transport")) {
        throw CanteraError("TransportFactory::newTransport",
                           "no transport XML node");
    }
    XML_Node& transportNode = phaseNode.child("transport");
    std::string transportModel = transportNode.attrib("model");
    if (transportModel == "") {
        throw CanteraError("TransportFactory::newTransport",
                           "transport XML node doesn't have a model string");
    }
    return newTransport(transportModel, phase,log_level);
}

//====================================================================================================================
// Prepare to build a new kinetic-theory-based transport manager for low-density gases
/*
 *  This class fills up the GastransportParams structure for the current phase
 *
 *  Uses polynomial fits to Monchick & Mason collision integrals. store then in tr
 *
 *  @param flog                 Reference to the ostream for writing log info
 *  @param transport_database   Reference to a vector of pointers containing the
 *                              transport database for each species
 *  @param thermo               Pointer to the %ThermoPhase object
 *  @param mode                 Mode -> Either it's CK_Mode, chemkin compatibility mode, or it is not
 *                              We usually run with chemkin compatibility mode turned off.
 *  @param log_level            log level
 *  @param tr                   GasTransportParams structure to be filled up with information
 */
void TransportFactory::setupMM(std::ostream& flog, const std::vector<const XML_Node*> &transport_database,
                               thermo_t* thermo, int mode, int log_level, GasTransportParams& tr)
{

    // constant mixture attributes
    tr.thermo = thermo;
    tr.nsp_ = tr.thermo->nSpecies();
    size_t nsp = tr.nsp_;

    tr.tmin = thermo->minTemp();
    tr.tmax = thermo->maxTemp();
    tr.mw.resize(nsp);
    tr.log_level = log_level;

    copy(tr.thermo->molecularWeights().begin(), tr.thermo->molecularWeights().end(), tr.mw.begin());

    tr.mode_ = mode;
    tr.epsilon.resize(nsp, nsp, 0.0);
    tr.delta.resize(nsp, nsp, 0.0);
    tr.reducedMass.resize(nsp, nsp, 0.0);
    tr.dipole.resize(nsp, nsp, 0.0);
    tr.diam.resize(nsp, nsp, 0.0);
    tr.crot.resize(nsp);
    tr.zrot.resize(nsp);
    tr.polar.resize(nsp, false);
    tr.alpha.resize(nsp, 0.0);
    tr.poly.resize(nsp);
    tr.sigma.resize(nsp);
    tr.eps.resize(nsp);

    XML_Node root, log;
    getTransportData(transport_database, log, tr.thermo->speciesNames(), tr);

    for (size_t i = 0; i < nsp; i++) {
        tr.poly[i].resize(nsp);
    }

    doublereal ts1, ts2, tstar_min = 1.e8, tstar_max = 0.0;
    doublereal f_eps, f_sigma;

    DenseMatrix& diam = tr.diam;
    DenseMatrix& epsilon = tr.epsilon;

    for (size_t i = 0; i < nsp; i++) {
        for (size_t j = i; j < nsp; j++) {
            // the reduced mass
            tr.reducedMass(i,j) =  tr.mw[i] * tr.mw[j] / (Avogadro * (tr.mw[i] + tr.mw[j]));

            // hard-sphere diameter for (i,j) collisions
            diam(i,j) = 0.5*(tr.sigma[i] + tr.sigma[j]);

            // the effective well depth for (i,j) collisions
            epsilon(i,j) = sqrt(tr.eps[i]*tr.eps[j]);

            //  The polynomial fits of collision integrals vs. T*
            //  will be done for the T* from tstar_min to tstar_max
            ts1 = Boltzmann * tr.tmin/epsilon(i,j);
            ts2 = Boltzmann * tr.tmax/epsilon(i,j);
            if (ts1 < tstar_min) {
                tstar_min = ts1;
            }
            if (ts2 > tstar_max) {
                tstar_max = ts2;
            }

            // the effective dipole moment for (i,j) collisions
            tr.dipole(i,j) = sqrt(tr.dipole(i,i)*tr.dipole(j,j));

            // reduced dipole moment delta* (nondimensional)
            doublereal d = diam(i,j);
            tr.delta(i,j) =  0.5 * tr.dipole(i,j)*tr.dipole(i,j)
                             / (epsilon(i,j) * d * d * d);

            makePolarCorrections(i, j, tr, f_eps, f_sigma);
            tr.diam(i,j) *= f_sigma;
            epsilon(i,j) *= f_eps;

            // properties are symmetric
            tr.reducedMass(j,i) = tr.reducedMass(i,j);
            diam(j,i) = diam(i,j);
            epsilon(j,i) = epsilon(i,j);
            tr.dipole(j,i)  = tr.dipole(i,j);
            tr.delta(j,i)   = tr.delta(i,j);
        }
    }

    // Chemkin fits the entire T* range in the Monchick and Mason tables,
    // so modify tstar_min and tstar_max if in Chemkin compatibility mode

    if (mode == CK_Mode) {
        tstar_min = 0.101;
        tstar_max = 99.9;
    }


    // initialize the collision integral calculator for the desired
    // T* range
#ifdef DEBUG_MODE
    if (m_verbose) {
        tr.xml->XML_open(flog, "collision_integrals");
    }
#endif
    MMCollisionInt integrals;
    integrals.init(tr.xml, tstar_min, tstar_max, log_level);
    fitCollisionIntegrals(flog, tr, integrals);
#ifdef DEBUG_MODE
    if (m_verbose) {
        tr.xml->XML_close(flog, "collision_integrals");
    }
#endif
    // make polynomial fits
#ifdef DEBUG_MODE
    if (m_verbose) {
        tr.xml->XML_open(flog, "property fits");
    }
#endif
    fitProperties(tr, integrals, flog);
#ifdef DEBUG_MODE
    if (m_verbose) {
        tr.xml->XML_close(flog, "property fits");
    }
#endif
}

//====================================================================================================================
// Prepare to build a new transport manager for liquids assuming that
// viscosity transport data is provided in Arrhenius form.
/*
 *  @param flog                 Reference to the ostream for writing log info
 *  @param thermo               Pointer to the %ThermoPhase object
 *  @param log_level            log level
 *  @param trParam              LiquidTransportParams structure to be filled up with information
 */
void TransportFactory::setupLiquidTransport(std::ostream& flog, thermo_t* thermo, int log_level,
        LiquidTransportParams& trParam)
{

    const std::vector<const XML_Node*> & species_database = thermo->speciesData();
    const XML_Node* phase_database = &thermo->xml();

    // constant mixture attributes
    trParam.thermo = thermo;
    trParam.nsp_ = trParam.thermo->nSpecies();
    size_t nsp = trParam.nsp_;

    trParam.tmin = thermo->minTemp();
    trParam.tmax = thermo->maxTemp();
    trParam.log_level = log_level;

    // Get the molecular weights and load them into trParam
    trParam.mw.resize(nsp);
    copy(trParam.thermo->molecularWeights().begin(),
         trParam.thermo->molecularWeights().end(), trParam.mw.begin());

    // Resize all other vectors in trParam
    trParam.LTData.resize(nsp);

    // Need to identify a method to obtain interaction matrices.
    // This will fill LiquidTransportParams members visc_Eij, visc_Sij
    // trParam.visc_Eij.resize(nsp,nsp);
    // trParam.visc_Sij.resize(nsp,nsp);
    trParam.thermalCond_Aij.resize(nsp,nsp);
    trParam.diff_Dij.resize(nsp,nsp);
    trParam.radius_Aij.resize(nsp,nsp);

    XML_Node root, log;
    // Note that getLiquidSpeciesTransportData just populates the pure species transport data.
    getLiquidSpeciesTransportData(species_database, log, trParam.thermo->speciesNames(), trParam);

    // getLiquidInteractionsTransportData() populates the
    // species-species  interaction models parameters
    // like visc_Eij
    if (phase_database->hasChild("transport")) {
        XML_Node& transportNode = phase_database->child("transport");
        getLiquidInteractionsTransportData(transportNode, log, trParam.thermo->speciesNames(), trParam);
    }

}


//====================================================================================================================
// Prepare to build a new transport manager for solids
/*
 *  @param flog                 Reference to the ostream for writing log info
 *  @param thermo               Pointer to the %ThermoPhase object
 *  @param log_level            log level
 *  @param trParam              SolidTransportParams structure to be filled up with information
 */
void TransportFactory::setupSolidTransport(std::ostream& flog, thermo_t* thermo, int log_level,
        SolidTransportData& trParam)
{

    const XML_Node* phase_database = &thermo->xml();

    // constant mixture attributes
    trParam.thermo = thermo;
    trParam.nsp_ = trParam.thermo->nSpecies();
    int nsp = trParam.nsp_;

    trParam.tmin = thermo->minTemp();
    trParam.tmax = thermo->maxTemp();
    trParam.log_level = log_level;

    // Get the molecular weights and load them into trParam
    trParam.mw.resize(nsp);
    copy(trParam.thermo->molecularWeights().begin(),
         trParam.thermo->molecularWeights().end(), trParam.mw.begin());

    // Resize all other vectors in trParam
    //trParam.LTData.resize(nsp);

    XML_Node root, log;

    // Note that getSolidSpeciesTransportData just populates the pure species transport data.
    //    const std::vector<const XML_Node*> & species_database = thermo->speciesData();
    //    getSolidSpeciesTransportData(species_database, log, trParam.thermo->speciesNames(), trParam);

    // getSolidTransportData() populates the
    // phase transport models like electronic conductivity
    // thermal conductivity, interstitial diffusion
    if (phase_database->hasChild("transport")) {
        XML_Node& transportNode = phase_database->child("transport");
        getSolidTransportData(transportNode, log, thermo->name(), trParam);
    }
}
//====================================================================================================================
// Initialize an existing transport manager
/*
 *  This routine sets up an existing gas-phase transport manager.
 *  It calculates the collision integrals and calls the initGas() function to
 *  populate the species-dependent data structure.
 *
 *  @param tr       Pointer to the Transport manager
 *  @param thermo   Pointer to the ThermoPhase object
 *  @param mode     Chemkin compatible mode or not. This alters the specification of the
 *                  collision integrals. defaults to no.
 *  @param log_level Defaults to zero, no logging
 *
 *                     In DEBUG_MODE, this routine will create the file transport_log.xml
 *                     and write informative information to it.
 */
void TransportFactory::initTransport(Transport* tran,
                                     thermo_t* thermo, int mode, int log_level)
{

    ScopedLock transportLock(transport_mutex);

    const std::vector<const XML_Node*> & transport_database = thermo->speciesData();

    GasTransportParams trParam;
#ifdef DEBUG_MODE
    if (log_level == 0) {
        m_verbose = 0;
    }
    ofstream flog("transport_log.xml");
    trParam.xml = new XML_Writer(flog);
    if (m_verbose) {
        trParam.xml->XML_open(flog, "transport");
    }
#else
    // create the object, but don't associate it with a file
    std::ostream& flog(std::cout);
#endif
    // set up Monchick and Mason collision integrals
    setupMM(flog, transport_database, thermo, mode, log_level, trParam);
    // do model-specific initialization
    tran->initGas(trParam);
#ifdef DEBUG_MODE
    if (m_verbose) {
        trParam.xml->XML_close(flog, "transport");
    }
    // finished with log file
    flog.close();
#endif
    return;
}
//====================================================================================================================

/* Similar to initTransport except uses LiquidTransportParams
   class and calls setupLiquidTransport().
*/
void  TransportFactory::initLiquidTransport(Transport* tran,
        thermo_t* thermo,
        int log_level)
{

    LiquidTransportParams trParam;
#ifdef DEBUG_MODE
    ofstream flog("transport_log.xml");
    trParam.xml = new XML_Writer(flog);
    if (m_verbose) {
        trParam.xml->XML_open(flog, "transport");
    }
#else
    // create the object, but don't associate it with a file
    std::ostream& flog(std::cout);
#endif
    setupLiquidTransport(flog, thermo, log_level, trParam);
    // do model-specific initialization
    tran->initLiquid(trParam);
#ifdef DEBUG_MODE
    if (m_verbose) {
        trParam.xml->XML_close(flog, "transport");
    }
    // finished with log file
    flog.close();
#endif
    return;


}
//====================================================================================================================

/* Similar to initTransport except uses SolidTransportParams
   class and calls setupSolidTransport().
*/
void  TransportFactory::initSolidTransport(Transport* tran,
        thermo_t* thermo,
        int log_level)
{

    SolidTransportData trParam;

    //setup output
#ifdef DEBUG_MODE
    ofstream flog("transport_log.xml");
    trParam.xml = new XML_Writer(flog);
    if (m_verbose) {
        trParam.xml->XML_open(flog, "transport");
    }
#else
    // create the object, but don't associate it with a file
    std::ostream& flog(std::cout);
#endif

    //real work next two statements
    setupSolidTransport(flog, thermo, log_level, trParam);
    // do model-specific initialization
    tran->initSolid(trParam);


#ifdef DEBUG_MODE
    if (m_verbose) {
        trParam.xml->XML_close(flog, "transport");
    }
    // finished with log file
    flog.close();
#endif
    return;
}


void TransportFactory::fitCollisionIntegrals(ostream& logfile,
        GasTransportParams& tr,
        MMCollisionInt& integrals)
{
    vector_fp::iterator dptr;
    doublereal dstar;
    size_t nsp = tr.nsp_;
    int mode = tr.mode_;
    size_t i, j;

    // Chemkin fits to sixth order polynomials
    int degree = (mode == CK_Mode ? 6 : COLL_INT_POLY_DEGREE);
#ifdef DEBUG_MODE
    if (m_verbose) {
        tr.xml->XML_open(logfile, "tstar_fits");
        tr.xml->XML_comment(logfile, "fits to A*, B*, and C* vs. log(T*).\n"
                            "These are done only for the required dstar(j,k) values.");
        if (tr.log_level < 3) {
            tr.xml->XML_comment(logfile, "*** polynomial coefficients not printed (log_level < 3) ***");
        }
    }
#endif
    for (i = 0; i < nsp; i++) {
        for (j = i; j < nsp; j++)  {
            // Chemkin fits only delta* = 0
            if (mode != CK_Mode) {
                dstar = tr.delta(i,j);
            } else {
                dstar = 0.0;
            }

            // if a fit has already been generated for
            // delta* = tr.delta(i,j), then use it. Otherwise,
            // make a new fit, and add tr.delta(i,j) to the list
            // of delta* values for which fits have been done.

            // 'find' returns a pointer to end() if not found
            dptr = find(tr.fitlist.begin(), tr.fitlist.end(), dstar);
            if (dptr == tr.fitlist.end()) {
                vector_fp ca(degree+1), cb(degree+1), cc(degree+1);
                vector_fp co22(degree+1);
                integrals.fit(logfile, degree, dstar,
                              DATA_PTR(ca), DATA_PTR(cb), DATA_PTR(cc));
                integrals.fit_omega22(logfile, degree, dstar,
                                      DATA_PTR(co22));
                tr.omega22_poly.push_back(co22);
                tr.astar_poly.push_back(ca);
                tr.bstar_poly.push_back(cb);
                tr.cstar_poly.push_back(cc);
                tr.poly[i][j] = static_cast<int>(tr.astar_poly.size()) - 1;
                tr.fitlist.push_back(dstar);
            }

            // delta* found in fitlist, so just point to this
            // polynomial
            else {
                tr.poly[i][j] = static_cast<int>((dptr - tr.fitlist.begin()));
            }
            tr.poly[j][i] = tr.poly[i][j];
        }
    }
#ifdef DEBUG_MODE
    if (m_verbose) {
        tr.xml->XML_close(logfile, "tstar_fits");
    }
#endif
}
//====================================================================================================================



/*********************************************************
 *
 *                Read Transport Database
 *
 *********************************************************/

/*
  Read transport property data from a file for a list of species.
  Given the name of a file containing transport property
  parameters and a list of species names, this method returns an
  instance of TransportParams containing the transport data for
  these species read from the file.
*/
void TransportFactory::getTransportData(const std::vector<const XML_Node*> &xspecies,
                                        XML_Node& log, const std::vector<std::string> &names, GasTransportParams& tr)
{
    std::map<std::string, size_t> speciesIndices;
    for (size_t i = 0; i < names.size(); i++) {
        speciesIndices[names[i]] = i;
    }

    for (size_t i = 0; i < xspecies.size(); i++) {
        const XML_Node& sp = *xspecies[i];

        // Find the index for this species in 'names'
        std::map<std::string, size_t>::const_iterator iter =
            speciesIndices.find(sp["name"]);
        size_t j;
        if (iter != speciesIndices.end()) {
            j = iter->second;
        } else {
            // Don't need transport data for this species
            continue;
        }

        XML_Node& node = sp.child("transport");

        // parameters are converted to SI units before storing

        // Molecular geometry; rotational heat capacity / R
        XML_Node* geomNode = ctml::getByTitle(node, "geometry");
        std::string geom = (geomNode) ? geomNode->value() : "";
        if (geom == "atom") {
            tr.crot[j] = 0.0;
        } else if (geom == "linear") {
            tr.crot[j] = 1.0;
        } else if (geom == "nonlinear") {
            tr.crot[j] = 1.5;
        } else {
            throw TransportDBError(i, "invalid geometry");
        }

        // Well-depth parameter in Kelvin (converted to Joules)
        double welldepth = ctml::getFloat(node, "LJ_welldepth");
        if (welldepth >= 0.0) {
            tr.eps[j] = Boltzmann * welldepth;
        } else {
            throw TransportDBError(i, "negative well depth");
        }

        // Lennard-Jones diameter of the molecule, given in Angstroms.
        double diam = ctml::getFloat(node, "LJ_diameter");
        if (diam > 0.0) {
            tr.sigma[j] = 1.e-10 * diam; // A -> m
        } else {
            throw TransportDBError(i, "negative or zero diameter");
        }

        // Dipole moment of the molecule.
        // Given in Debye (a debye is 10-18 cm3/2 erg1/2)
        double dipole = ctml::getFloat(node, "dipoleMoment");
        if (dipole >= 0.0) {
            tr.dipole(j,j) = 1.e-25 * SqrtTen * dipole;
            tr.polar[j] = (dipole > 0.0);
        } else {
            throw TransportDBError(i, "negative dipole moment");
        }

        // Polarizability of the molecule, given in cubic Angstroms.
        double polar = ctml::getFloat(node, "polarizability");
        if (polar >= 0.0) {
            tr.alpha[j] = 1.e-30 * polar; // A^3 -> m^3
        } else {
            throw TransportDBError(i, "negative polarizability");
        }

        // Rotational relaxation number. (Number of collisions it takes to
        // equilibrate the rotational dofs with the temperature)
        double rot = ctml::getFloat(node, "rotRelax");
        if (rot >= 0.0) {
            tr.zrot[j]  = std::max(1.0, rot);
        } else {
            throw TransportDBError(i, "negative rotation relaxation number");
        }
    }
}

/*
  Read transport property data from a file for a list of species.
  Given the name of a file containing transport property
  parameters and a list of species names, this method returns an
  instance of TransportParams containing the transport data for
  these species read from the file.
*/
void TransportFactory::getLiquidSpeciesTransportData(const std::vector<const XML_Node*> &xspecies,
        XML_Node& log,
        const std::vector<std::string> &names,
        LiquidTransportParams& trParam)
{
    std::string name;
    /*
      Create a map of species names versus liquid transport data parameters
    */
    std::map<std::string, LiquidTransportData> datatable;
    std::map<std::string, LiquidTransportData>::iterator it;

    // Store the number of species in the phase
    size_t nsp = trParam.nsp_;

    // Store the number of off-diagonal symmetric interactions between species in the phase
    size_t nBinInt = nsp*(nsp-1)/2;

    // read all entries in database into 'datatable' and check for
    // errors. Note that this procedure validates all entries, not
    // only those for the species listed in 'names'.
    for (size_t i = 0; i < nsp; i++) {
        const XML_Node& sp = *xspecies[i];
        name = sp["name"];
        vector_fp vCoeff;

        // Species with no 'transport' child are skipped. However, if that species is in the list,
        // it will throw an exception below.
        try {
            if (sp.hasChild("transport")) {
                XML_Node& trNode = sp.child("transport");

                // Fill datatable with LiquidTransportData objects for error checking
                // and then insertion into LiquidTransportData objects below.
                LiquidTransportData data;
                data.speciesName = name;
                data.mobilityRatio.resize(nsp*nsp,0);
                data.selfDiffusion.resize(nsp,0);
                thermo_t* temp_thermo = trParam.thermo;

                size_t num = trNode.nChildren();
                for (size_t iChild = 0; iChild < num; iChild++) {
                    XML_Node& xmlChild = trNode.child(iChild);
                    std::string nodeName = xmlChild.name();

                    switch (m_tranPropMap[nodeName]) {
                    case TP_VISCOSITY:
                        data.viscosity = newLTP(xmlChild, name,  m_tranPropMap[nodeName], temp_thermo);
                        break;
                    case TP_IONCONDUCTIVITY:
                        data.ionConductivity = newLTP(xmlChild,  name,   m_tranPropMap[nodeName], temp_thermo);
                        break;
                    case TP_MOBILITYRATIO: {
                        for (size_t iSpec = 0; iSpec< nBinInt; iSpec++) {
                            XML_Node& propSpecNode = xmlChild.child(iSpec);
                            std::string specName = propSpecNode.name();
                            size_t loc = specName.find(":");
                            std::string firstSpec = specName.substr(0,loc);
                            std::string secondSpec = specName.substr(loc+1);
                            size_t index = temp_thermo->speciesIndex(firstSpec.c_str())+nsp*temp_thermo->speciesIndex(secondSpec.c_str());
                            data.mobilityRatio[index] = newLTP(propSpecNode, name, m_tranPropMap[nodeName], temp_thermo);
                        };
                    };
                    break;
                    case TP_SELFDIFFUSION: {
                        for (size_t iSpec = 0; iSpec< nsp; iSpec++) {
                            XML_Node& propSpecNode = xmlChild.child(iSpec);
                            std::string specName = propSpecNode.name();
                            size_t index = temp_thermo->speciesIndex(specName.c_str());
                            data.selfDiffusion[index] = newLTP(propSpecNode,  name,  m_tranPropMap[nodeName], temp_thermo);
                        };
                    };
                    break;
                    case TP_THERMALCOND:
                        data.thermalCond = newLTP(xmlChild,
                                                  name,
                                                  m_tranPropMap[nodeName],
                                                  temp_thermo);
                        break;
                    case TP_DIFFUSIVITY:
                        data.speciesDiffusivity = newLTP(xmlChild,
                                                         name,
                                                         m_tranPropMap[nodeName],
                                                         temp_thermo);
                        break;
                    case TP_HYDRORADIUS:
                        data.hydroRadius = newLTP(xmlChild,
                                                  name,
                                                  m_tranPropMap[nodeName],
                                                  temp_thermo);
                        break;
                    case TP_ELECTCOND:
                        data.electCond = newLTP(xmlChild,
                                                name,
                                                m_tranPropMap[nodeName],
                                                temp_thermo);

                        break;
                    default:
                        throw CanteraError("getLiquidSpeciesTransportData","unknown transport property: " + nodeName);
                    }

                }
                datatable.insert(pair<std::string, LiquidTransportData>(name,data));
            }
        } catch (CanteraError& err) {
            err.save();
            throw err;
        }
    }

    trParam.LTData.clear();
    for (size_t i = 0; i < trParam.nsp_; i++) {
        /*
        Check to see that we have a LiquidTransportData object for all of the
        species in the phase. If not, throw an error.
             */
        it = datatable.find(names[i]);
        if (it == datatable.end()) {
            throw TransportDBError(0,"No transport data found for species "  + names[i]);
        }
        LiquidTransportData& trdat = it->second;

        /*
          Now, transfer these objects into LTData in the correct phase index order by
          calling the default copy constructor for LiquidTransportData.
        */
        trParam.LTData.push_back(trdat);
    }
}


/*
  Read transport property data from a file for interactions
  between species in a liquid.
  Given the name of a file containing transport property
  parameters and a list of species names, this method returns an
  instance of TransportParams containing the transport data for
  these species read from the file.
*/
void TransportFactory::getLiquidInteractionsTransportData(const XML_Node& transportNode,
        XML_Node& log,
        const std::vector<std::string> &names,
        LiquidTransportParams& trParam)
{
    try {

        size_t nsp = trParam.nsp_;
        size_t nBinInt = nsp*(nsp-1)/2;

        size_t num = transportNode.nChildren();
        for (size_t iChild = 0; iChild < num; iChild++) {
            //tranTypeNode is a type of transport property like viscosity
            XML_Node& tranTypeNode = transportNode.child(iChild);
            std::string nodeName = tranTypeNode.name();

<<<<<<< HEAD
	    trParam.mobilityRatio.resize(nsp*nsp,0);
	    trParam.selfDiffusion.resize(nsp,0);
	    thermo_t *temp_thermo = trParam.thermo;
=======
            trParam.mobilityRatio.resize(nsp*nsp,0);
            trParam.selfDiffusion.resize(nsp,0);
            ThermoPhase* temp_thermo = trParam.thermo;
>>>>>>> e48bd48c


            if (tranTypeNode.hasChild("compositionDependence")) {
                //compDepNode contains the interaction model
                XML_Node& compDepNode = tranTypeNode.child("compositionDependence");
                switch (m_tranPropMap[nodeName]) {
                    break;
                case TP_VISCOSITY:
                    trParam.viscosity = newLTI(compDepNode, m_tranPropMap[nodeName], trParam);
                    break;
                case TP_IONCONDUCTIVITY:
                    trParam.ionConductivity = newLTI(compDepNode,
                                                     m_tranPropMap[nodeName],
                                                     trParam);
                    break;
                case TP_MOBILITYRATIO: {
                    for (size_t iSpec = 0; iSpec< nBinInt; iSpec++) {
                        XML_Node& propSpecNode = compDepNode.child(iSpec);
                        string specName = propSpecNode.name();
                        size_t loc = specName.find(":");
                        string firstSpec = specName.substr(0,loc);
                        string secondSpec = specName.substr(loc+1);
                        size_t index = temp_thermo->speciesIndex(firstSpec.c_str())+nsp*temp_thermo->speciesIndex(secondSpec.c_str());
                        trParam.mobilityRatio[index] = newLTI(propSpecNode,
                                                              m_tranPropMap[nodeName],
                                                              trParam);
                    };
                };
                break;
                case TP_SELFDIFFUSION: {
                    for (size_t iSpec = 0; iSpec< nsp; iSpec++) {
                        XML_Node& propSpecNode = compDepNode.child(iSpec);
                        string specName = propSpecNode.name();
                        size_t index = temp_thermo->speciesIndex(specName.c_str());
                        trParam.selfDiffusion[index] = newLTI(propSpecNode,
                                                              m_tranPropMap[nodeName],
                                                              trParam);
                    };
                };
                break;
                case TP_THERMALCOND:
                    trParam.thermalCond = newLTI(compDepNode,
                                                 m_tranPropMap[nodeName],
                                                 trParam);
                    break;
                case TP_DIFFUSIVITY:
                    trParam.speciesDiffusivity = newLTI(compDepNode,
                                                        m_tranPropMap[nodeName],
                                                        trParam);
                    break;
                case TP_HYDRORADIUS:
                    trParam.hydroRadius = newLTI(compDepNode,
                                                 m_tranPropMap[nodeName],
                                                 trParam);
                    break;
                case TP_ELECTCOND:
                    trParam.electCond = newLTI(compDepNode,
                                               m_tranPropMap[nodeName],
                                               trParam);
                    break;
                default:
                    throw CanteraError("getLiquidInteractionsTransportData","unknown transport property: " + nodeName);

                }
            }
            /* Allow a switch between mass-averaged, mole-averaged
             * and solvent specified reference velocities.
             * XML code within the transportProperty node
             * (i.e. within <viscosity>) should read as follows
             * <velocityBasis basis="mass"> <!-- mass averaged -->
             * <velocityBasis basis="mole"> <!-- mole averaged -->
             * <velocityBasis basis="H2O">  <!-- H2O solvent -->
             */
            if (tranTypeNode.hasChild("velocityBasis")) {
                std::string velocityBasis =
                    tranTypeNode.child("velocityBasis").attrib("basis");
                if (velocityBasis == "mass") {
                    trParam.velocityBasis_ = VB_MASSAVG;
                } else if (velocityBasis == "mole") {
                    trParam.velocityBasis_ = VB_MOLEAVG;
                } else if (trParam.thermo->speciesIndex(velocityBasis) > 0) {
                    trParam.velocityBasis_ = static_cast<int>(trParam.thermo->speciesIndex(velocityBasis));
                } else {
                    int linenum = __LINE__;
                    throw TransportDBError(linenum, "Unknown attribute \"" + velocityBasis + "\" for <velocityBasis> node. ");
                }
            }
        }
    } catch (CanteraError& err) {
        std::cout << err.what() << std::endl;
    }
    return;
}





/*
 * Given a phase XML data base, this method constructs the
 * SolidTransportData object containing the transport data for the phase.
 *
 * @param db   Reference to a vector of XML_Node pointers containing the species XML
 *             nodes.
 * @param log  Reference to an XML log file. (currently unused)
 * @param tr   Reference to the SolidTransportData object that will contain the results.
 *    NOTE: For now we are using the LTPspecies class to describe the solid transport models.
*/
void TransportFactory::getSolidTransportData(const XML_Node& transportNode,
        XML_Node& log,
        const std::string phaseName,
        SolidTransportData& trParam)
{
    try {
<<<<<<< HEAD
      
      int num = transportNode.nChildren();
      for (int iChild = 0; iChild < num; iChild++) {
	//tranTypeNode is a type of transport property like viscosity
	XML_Node &tranTypeNode = transportNode.child(iChild);
	std::string nodeName = tranTypeNode.name();

	thermo_t *temp_thermo = trParam.thermo;

	//tranTypeNode contains the interaction model
	//	XML_Node &compDepNode = tranTypeNode.child("compositionDependence");
	switch (m_tranPropMap[nodeName]) {
	case TP_IONCONDUCTIVITY:
	  trParam.ionConductivity = newLTP(tranTypeNode, phaseName,
					   m_tranPropMap[nodeName],
					   temp_thermo);
	  break;
	case TP_THERMALCOND:
	  trParam.thermalConductivity = newLTP(tranTypeNode, phaseName,
				       m_tranPropMap[nodeName],
				       temp_thermo);
	  break;
	case TP_DEFECTDIFF:
	  trParam.defectDiffusivity = newLTP(tranTypeNode, phaseName,
					      m_tranPropMap[nodeName],
					      temp_thermo);
	  break;
	case TP_DEFECTCONC:
	  trParam.defectActivity = newLTP(tranTypeNode, phaseName,
					      m_tranPropMap[nodeName],
					      temp_thermo);
	  break;
	case TP_ELECTCOND:
	  trParam.electConductivity = newLTP(tranTypeNode, phaseName,
				     m_tranPropMap[nodeName],
				     temp_thermo);
	  break;
	default:
	  throw CanteraError("getSolidTransportData","unknown transport property: " + nodeName);
	  
	}
      }
    }
    catch (CanteraError) {
=======

        int num = transportNode.nChildren();
        for (int iChild = 0; iChild < num; iChild++) {
            //tranTypeNode is a type of transport property like viscosity
            XML_Node& tranTypeNode = transportNode.child(iChild);
            std::string nodeName = tranTypeNode.name();

            ThermoPhase* temp_thermo = trParam.thermo;

            //tranTypeNode contains the interaction model
            //	XML_Node &compDepNode = tranTypeNode.child("compositionDependence");
            switch (m_tranPropMap[nodeName]) {
            case TP_IONCONDUCTIVITY:
                trParam.ionConductivity = newLTP(tranTypeNode, phaseName,
                                                 m_tranPropMap[nodeName],
                                                 temp_thermo);
                break;
            case TP_THERMALCOND:
                trParam.thermalConductivity = newLTP(tranTypeNode, phaseName,
                                                     m_tranPropMap[nodeName],
                                                     temp_thermo);
                break;
            case TP_DEFECTDIFF:
                trParam.defectDiffusivity = newLTP(tranTypeNode, phaseName,
                                                   m_tranPropMap[nodeName],
                                                   temp_thermo);
                break;
            case TP_DEFECTCONC:
                trParam.defectActivity = newLTP(tranTypeNode, phaseName,
                                                m_tranPropMap[nodeName],
                                                temp_thermo);
                break;
            case TP_ELECTCOND:
                trParam.electConductivity = newLTP(tranTypeNode, phaseName,
                                                   m_tranPropMap[nodeName],
                                                   temp_thermo);
                break;
            default:
                throw CanteraError("getSolidTransportData","unknown transport property: " + nodeName);

            }
        }
    } catch (CanteraError) {
>>>>>>> e48bd48c
        showErrors(std::cout);
    }
    //catch(CanteraError) {
    //  ;
    //}
    return;
}

/*********************************************************
 *
 *                Polynomial fitting
 *
 *********************************************************/


/*********************************************************
 *
 *                Polynomial fitting
 *
 *********************************************************/

void TransportFactory::fitProperties(GasTransportParams& tr,
                                     MMCollisionInt& integrals, std::ostream& logfile)
{
    doublereal tstar;
    int ndeg = 0;
#ifdef DEBUG_MODE
    char s[100];
#endif
    // number of points to use in generating fit data
    const size_t np = 50;

    int mode = tr.mode_;
    int degree = (mode == CK_Mode ? 3 : 4);

    doublereal t, om22;
    doublereal dt = (tr.tmax - tr.tmin)/(np-1);
    vector_fp tlog(np), spvisc(np), spcond(np);
    doublereal val, fit;

    vector_fp w(np), w2(np);

    // generate array of log(t) values
    for (size_t n = 0; n < np; n++) {
        t = tr.tmin + dt*n;
        tlog[n] = log(t);
    }

    // vector of polynomial coefficients
    vector_fp c(degree + 1), c2(degree + 1);


    // fit the pure-species viscosity and thermal conductivity for
    // each species
#ifdef DEBUG_MODE
    if (tr.log_level < 2 && m_verbose) {
        tr.xml->XML_comment(logfile,
                            "*** polynomial coefficients not printed (log_level < 2) ***");
    }
#endif
    doublereal sqrt_T, visc, err, relerr,
               mxerr = 0.0, mxrelerr = 0.0, mxerr_cond = 0.0, mxrelerr_cond = 0.0;

#ifdef DEBUG_MODE
    if (m_verbose) {
        tr.xml->XML_open(logfile, "viscosity");
        tr.xml->XML_comment(logfile,"Polynomial fits for viscosity");
        if (mode == CK_Mode) {
            tr.xml->XML_comment(logfile,"log(viscosity) fit to cubic "
                                "polynomial in log(T)");
        } else {
            sprintf(s, "viscosity/sqrt(T) fit to "
                    "polynomial of degree %d in log(T)",degree);
            tr.xml->XML_comment(logfile,s);
        }
    }
#endif

    doublereal cp_R, cond, w_RT, f_int, A_factor, B_factor,
               c1, cv_rot, cv_int, f_rot, f_trans, om11;
    doublereal diffcoeff;

    for (size_t k = 0; k < tr.nsp_; k++) {
        for (size_t n = 0; n < np; n++) {
            t = tr.tmin + dt*n;

            tr.thermo->setTemperature(t);
            cp_R = ((IdealGasPhase<doublereal> * )tr.thermo)->cp_R_ref()[k];

            tstar = Boltzmann * t/ tr.eps[k];
            sqrt_T = sqrt(t);
            om22 = integrals.omega22(tstar, tr.delta(k,k));
            om11 = integrals.omega11(tstar, tr.delta(k,k));

            // self-diffusion coefficient, without polar
            // corrections
            diffcoeff = ThreeSixteenths *
                        sqrt(2.0 * Pi/tr.reducedMass(k,k)) *
                        pow((Boltzmann * t), 1.5)/
                        (Pi * tr.sigma[k] * tr.sigma[k] * om11);

            // viscosity
            visc = FiveSixteenths
                   * sqrt(Pi * tr.mw[k] * Boltzmann * t / Avogadro) /
                   (om22 * Pi * tr.sigma[k]*tr.sigma[k]);

            // thermal conductivity
            w_RT = tr.mw[k]/(GasConstant * t);
            f_int = w_RT * diffcoeff/visc;
            cv_rot = tr.crot[k];

            A_factor = 2.5 - f_int;
            B_factor = tr.zrot[k] + TwoOverPi
                       *(FiveThirds * cv_rot + f_int);
            c1 = TwoOverPi * A_factor/B_factor;
            cv_int = cp_R - 2.5 - cv_rot;

            f_rot = f_int * (1.0 + c1);
            f_trans = 2.5 * (1.0 - c1 * cv_rot/1.5);

            cond = (visc/tr.mw[k])*GasConstant*(f_trans * 1.5
                                                + f_rot * cv_rot + f_int * cv_int);

            if (mode == CK_Mode) {
                spvisc[n] = log(visc);
                spcond[n] = log(cond);
                w[n] = -1.0;
                w2[n] = -1.0;
            } else {
                // the viscosity should be proportional
                // approximately to sqrt(T); therefore,
                // visc/sqrt(T) should have only a weak
                // temperature dependence. And since the mixture
                // rule requires the square root of the
                // pure-species viscosity, fit the square root of
                // (visc/sqrt(T)) to avoid having to compute
                // square roots in the mixture rule.
                spvisc[n] = sqrt(visc/sqrt_T);

                // the pure-species conductivity scales
                // approximately with sqrt(T). Unlike the
                // viscosity, there is no reason here to fit the
                // square root, since a different mixture rule is
                // used.
                spcond[n] = cond/sqrt_T;
                w[n] = 1.0/(spvisc[n]*spvisc[n]);
                w2[n] = 1.0/(spcond[n]*spcond[n]);
            }
        }
        polyfit(np, DATA_PTR(tlog), DATA_PTR(spvisc),
                DATA_PTR(w), degree, ndeg, 0.0, DATA_PTR(c));
        polyfit(np, DATA_PTR(tlog), DATA_PTR(spcond),
                DATA_PTR(w), degree, ndeg, 0.0, DATA_PTR(c2));

        // evaluate max fit errors for viscosity
        for (size_t n = 0; n < np; n++) {
            if (mode == CK_Mode) {
                val = exp(spvisc[n]);
                fit = exp(poly3(tlog[n], DATA_PTR(c)));
            } else {
                sqrt_T = exp(0.5*tlog[n]);
                val = sqrt_T * pow(spvisc[n],2);
                fit = sqrt_T * pow(poly4(tlog[n], DATA_PTR(c)),2);
            }
            err = fit - val;
            relerr = err/val;
            if (fabs(err) > mxerr) {
                mxerr = fabs(err);
            }
            if (fabs(relerr) > mxrelerr) {
                mxrelerr = fabs(relerr);
            }
        }

        // evaluate max fit errors for conductivity
        for (size_t n = 0; n < np; n++) {
            if (mode == CK_Mode) {
                val = exp(spcond[n]);
                fit = exp(poly3(tlog[n], DATA_PTR(c2)));
            } else {
                sqrt_T = exp(0.5*tlog[n]);
                val = sqrt_T * spcond[n];
                fit = sqrt_T * poly4(tlog[n], DATA_PTR(c2));
            }
            err = fit - val;
            relerr = err/val;
            if (fabs(err) > mxerr_cond) {
                mxerr_cond = fabs(err);
            }
            if (fabs(relerr) > mxrelerr_cond) {
                mxrelerr_cond = fabs(relerr);
            }
        }
        tr.visccoeffs.push_back(c);
        tr.condcoeffs.push_back(c2);

#ifdef DEBUG_MODE
        if (tr.log_level >= 2 && m_verbose) {
            tr.xml->XML_writeVector(logfile, "    ", tr.thermo->speciesName(k),
                                    c.size(), DATA_PTR(c));
        }
#endif
    }
#ifdef DEBUG_MODE
    if (m_verbose) {
        sprintf(s, "Maximum viscosity absolute error:  %12.6g", mxerr);
        tr.xml->XML_comment(logfile,s);
        sprintf(s, "Maximum viscosity relative error:  %12.6g", mxrelerr);
        tr.xml->XML_comment(logfile,s);
        tr.xml->XML_close(logfile, "viscosity");


        tr.xml->XML_open(logfile, "conductivity");
        tr.xml->XML_comment(logfile,"Polynomial fits for conductivity");
        if (mode == CK_Mode)
            tr.xml->XML_comment(logfile,"log(conductivity) fit to cubic "
                                "polynomial in log(T)");
        else {
            sprintf(s, "conductivity/sqrt(T) fit to "
                    "polynomial of degree %d in log(T)",degree);
            tr.xml->XML_comment(logfile,s);
        }
        if (tr.log_level >= 2)
            for (size_t k = 0; k < tr.nsp_; k++) {
                tr.xml->XML_writeVector(logfile, "    ", tr.thermo->speciesName(k),
                                        degree+1, DATA_PTR(tr.condcoeffs[k]));
            }
        sprintf(s, "Maximum conductivity absolute error:  %12.6g", mxerr_cond);
        tr.xml->XML_comment(logfile,s);
        sprintf(s, "Maximum conductivity relative error:  %12.6g", mxrelerr_cond);
        tr.xml->XML_comment(logfile,s);
        tr.xml->XML_close(logfile, "conductivity");

        // fit the binary diffusion coefficients for each species pair

        tr.xml->XML_open(logfile, "binary_diffusion_coefficients");
        tr.xml->XML_comment(logfile, "binary diffusion coefficients");
        if (mode == CK_Mode)
            tr.xml->XML_comment(logfile,"log(D) fit to cubic "
                                "polynomial in log(T)");
        else {
            sprintf(s, "D/T**(3/2) fit to "
                    "polynomial of degree %d in log(T)",degree);
            tr.xml->XML_comment(logfile,s);
        }
    }
#endif

    mxerr = 0.0, mxrelerr = 0.0;
    vector_fp diff(np + 1);
    doublereal eps, sigma;
    for (size_t k = 0; k < tr.nsp_; k++)  {
        for (size_t j = k; j < tr.nsp_; j++) {
            for (size_t n = 0; n < np; n++) {

                t = tr.tmin + dt*n;

                eps = tr.epsilon(j,k);
                tstar = Boltzmann * t/eps;
                sigma = tr.diam(j,k);
                om11 = integrals.omega11(tstar, tr.delta(j,k));

                diffcoeff = ThreeSixteenths *
                            sqrt(2.0 * Pi/tr.reducedMass(k,j)) *
                            pow((Boltzmann * t), 1.5)/
                            (Pi * sigma * sigma * om11);


                // 2nd order correction
                // NOTE: THIS CORRECTION IS NOT APPLIED
                doublereal fkj, fjk;
                getBinDiffCorrection(t, tr, integrals, k, j, 1.0, 1.0, fkj, fjk);
                //diffcoeff *= fkj;


                if (mode == CK_Mode) {
                    diff[n] = log(diffcoeff);
                    w[n] = -1.0;
                } else {
                    diff[n] = diffcoeff/pow(t, 1.5);
                    w[n] = 1.0/(diff[n]*diff[n]);
                }
            }
            polyfit(np, DATA_PTR(tlog), DATA_PTR(diff),
                    DATA_PTR(w), degree, ndeg, 0.0, DATA_PTR(c));

            doublereal pre;
            for (size_t n = 0; n < np; n++) {
                if (mode == CK_Mode) {
                    val = exp(diff[n]);
                    fit = exp(poly3(tlog[n], DATA_PTR(c)));
                } else {
                    t = exp(tlog[n]);
                    pre = pow(t, 1.5);
                    val = pre * diff[n];
                    fit = pre * poly4(tlog[n], DATA_PTR(c));
                }
                err = fit - val;
                relerr = err/val;
                if (fabs(err) > mxerr) {
                    mxerr = fabs(err);
                }
                if (fabs(relerr) > mxrelerr) {
                    mxrelerr = fabs(relerr);
                }
            }
            tr.diffcoeffs.push_back(c);
#ifdef DEBUG_MODE
            if (tr.log_level >= 2 && m_verbose) {
                tr.xml->XML_writeVector(logfile, "    ", tr.thermo->speciesName(k)
                                        + "__"+tr.thermo->speciesName(j), c.size(), DATA_PTR(c));
            }
#endif
        }
    }
#ifdef DEBUG_MODE
    if (m_verbose) {
        sprintf(s,"Maximum binary diffusion coefficient absolute error:"
                "  %12.6g", mxerr);
        tr.xml->XML_comment(logfile,s);
        sprintf(s, "Maximum binary diffusion coefficient relative error:"
                "%12.6g", mxrelerr);
        tr.xml->XML_comment(logfile,s);
        tr.xml->XML_close(logfile, "binary_diffusion_coefficients");
    }
#endif
}
//====================================================================================================================
//  Create a new transport manager instance.
/*
 *  @param transportModel  String identifying the transport model to be instantiated, defaults to the empty string
 *  @param thermo          ThermoPhase object associated with the phase, defaults to null pointer
 *  @param loglevel        int containing the Loglevel, defaults to zero
 *  @param f               ptr to the TransportFactory object if it's been malloced.
 *
 * @ingroup transportProps
 */
Transport* newTransportMgr(const std::string& transportModel, thermo_t* thermo, int loglevel, TransportFactory* f, int ndim)
{
    if (f == 0) {
        f = TransportFactory::factory();
    }
    Transport* ptr = f->newTransport(transportModel, thermo, loglevel, ndim);
    /*
     * Note: We delete the static s_factory instance here, instead of in
     *       appdelete() in misc.cpp, to avoid linking problems involving
     *       the need for multiple cantera and transport library statements
     *       for applications that don't have transport in them.
     */
    return ptr;
}
//====================================================================================================================
//  Create a new transport manager instance.
/*
 *  @param thermo          ThermoPhase object associated with the phase, defaults to null pointer
 *  @param loglevel        int containing the Loglevel, defaults to zero
 *  @param f               ptr to the TransportFactory object if it's been malloced.
 *
 * @ingroup transportProps
 */
Transport* newDefaultTransportMgr(thermo_t* thermo, int loglevel, TransportFactory* f)
{
    if (f == 0) {
        f = TransportFactory::factory();
    }
    Transport* ptr = f->newTransport(thermo, loglevel);
    /*
     * Note: We delete the static s_factory instance here, instead of in
     *       appdelete() in misc.cpp, to avoid linking problems involving
     *       the need for multiple cantera and transport library statements
     *       for applications that don't have transport in them.
     */
    return ptr;
}
//====================================================================================================================
}
<|MERGE_RESOLUTION|>--- conflicted
+++ resolved
@@ -1157,15 +1157,9 @@
             XML_Node& tranTypeNode = transportNode.child(iChild);
             std::string nodeName = tranTypeNode.name();
 
-<<<<<<< HEAD
 	    trParam.mobilityRatio.resize(nsp*nsp,0);
 	    trParam.selfDiffusion.resize(nsp,0);
 	    thermo_t *temp_thermo = trParam.thermo;
-=======
-            trParam.mobilityRatio.resize(nsp*nsp,0);
-            trParam.selfDiffusion.resize(nsp,0);
-            ThermoPhase* temp_thermo = trParam.thermo;
->>>>>>> e48bd48c
 
 
             if (tranTypeNode.hasChild("compositionDependence")) {
@@ -1280,52 +1274,6 @@
         SolidTransportData& trParam)
 {
     try {
-<<<<<<< HEAD
-      
-      int num = transportNode.nChildren();
-      for (int iChild = 0; iChild < num; iChild++) {
-	//tranTypeNode is a type of transport property like viscosity
-	XML_Node &tranTypeNode = transportNode.child(iChild);
-	std::string nodeName = tranTypeNode.name();
-
-	thermo_t *temp_thermo = trParam.thermo;
-
-	//tranTypeNode contains the interaction model
-	//	XML_Node &compDepNode = tranTypeNode.child("compositionDependence");
-	switch (m_tranPropMap[nodeName]) {
-	case TP_IONCONDUCTIVITY:
-	  trParam.ionConductivity = newLTP(tranTypeNode, phaseName,
-					   m_tranPropMap[nodeName],
-					   temp_thermo);
-	  break;
-	case TP_THERMALCOND:
-	  trParam.thermalConductivity = newLTP(tranTypeNode, phaseName,
-				       m_tranPropMap[nodeName],
-				       temp_thermo);
-	  break;
-	case TP_DEFECTDIFF:
-	  trParam.defectDiffusivity = newLTP(tranTypeNode, phaseName,
-					      m_tranPropMap[nodeName],
-					      temp_thermo);
-	  break;
-	case TP_DEFECTCONC:
-	  trParam.defectActivity = newLTP(tranTypeNode, phaseName,
-					      m_tranPropMap[nodeName],
-					      temp_thermo);
-	  break;
-	case TP_ELECTCOND:
-	  trParam.electConductivity = newLTP(tranTypeNode, phaseName,
-				     m_tranPropMap[nodeName],
-				     temp_thermo);
-	  break;
-	default:
-	  throw CanteraError("getSolidTransportData","unknown transport property: " + nodeName);
-	  
-	}
-      }
-    }
-    catch (CanteraError) {
-=======
 
         int num = transportNode.nChildren();
         for (int iChild = 0; iChild < num; iChild++) {
@@ -1333,10 +1281,10 @@
             XML_Node& tranTypeNode = transportNode.child(iChild);
             std::string nodeName = tranTypeNode.name();
 
-            ThermoPhase* temp_thermo = trParam.thermo;
+            thermo_t* temp_thermo = trParam.thermo;
 
             //tranTypeNode contains the interaction model
-            //	XML_Node &compDepNode = tranTypeNode.child("compositionDependence");
+            //  XML_Node &compDepNode = tranTypeNode.child("compositionDependence");
             switch (m_tranPropMap[nodeName]) {
             case TP_IONCONDUCTIVITY:
                 trParam.ionConductivity = newLTP(tranTypeNode, phaseName,
@@ -1369,21 +1317,10 @@
             }
         }
     } catch (CanteraError) {
->>>>>>> e48bd48c
         showErrors(std::cout);
     }
-    //catch(CanteraError) {
-    //  ;
-    //}
     return;
 }
-
-/*********************************************************
- *
- *                Polynomial fitting
- *
- *********************************************************/
-
 
 /*********************************************************
  *
