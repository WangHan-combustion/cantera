/**
 *  @file IonsFromNeutralVPSSTP.cpp
 *   Definitions for the object which treats ionic liquids as made of ions as species
 *   even though the thermodynamics is obtained from the neutral molecule representation.
 *  (see \ref thermoprops
 *   and class \link Cantera::IonsFromNeutralVPSSTP IonsFromNeutralVPSSTP\endlink).
 *
 * Header file for a derived class of ThermoPhase that handles
 * variable pressure standard state methods for calculating
 * thermodynamic properties that are further based upon expressions
 * for the excess gibbs free energy expressed as a function of
 * the mole fractions.
 */
/*
 * Copyright (2009) Sandia Corporation. Under the terms of
 * Contract DE-AC04-94AL85000 with Sandia Corporation, the
 * U.S. Government retains certain rights in this software.
 */
#include "cantera/thermo/IonsFromNeutralVPSSTP.h"
#include "cantera/thermo/ThermoFactory.h"
#include "cantera/thermo/PDSS_IonsFromNeutral.h"
#include "cantera/thermo/mix_defs.h"
#include "cantera/base/stringUtils.h"

#include <cmath>
#include <iomanip>
#include <fstream>

using namespace std;

namespace Cantera {

//====================================================================================================================
/*
 * Default constructor.
 *
 */
IonsFromNeutralVPSSTP::IonsFromNeutralVPSSTP() :
        GibbsExcessVPSSTP(),
        ionSolnType_(cIonSolnType_SINGLEANION),
        numNeutralMoleculeSpecies_(0),
        indexSpecialSpecies_(npos),
        indexSecondSpecialSpecies_(npos),
        numCationSpecies_(0),
        numAnionSpecies_(0),
        numPassThroughSpecies_(0),
        neutralMoleculePhase_(0),
        geThermo(0),
        IOwnNThermoPhase_(true),
        moleFractionsTmp_(0),
        muNeutralMolecule_(0),
        lnActCoeff_NeutralMolecule_(0)
{
}

//====================================================================================================================
// Construct and initialize an IonsFromNeutralVPSSTP object
// directly from an ASCII input file
/*
 * Working constructors
 *
 *  The two constructors below are the normal way
 *  the phase initializes itself. They are shells that call
 *  the routine initThermo(), with a reference to the
 *  XML database to get the info for the phase.
 *
 * @param inputFile Name of the input file containing the phase XML data
 *                  to set up the object
 * @param id        ID of the phase in the input file. Defaults to the
 *                  empty string.
 * @param neutralPhase   The object takes a neutralPhase ThermoPhase
 *                       object as input. It can either take a pointer
 *                       to an existing object in the parameter list,
 *                       in which case it does not own the object, or
 *                       it can construct a neutral Phase as a slave
 *                       object, in which case, it does own the slave
 *                       object, for purposes of who gets to destroy
 *                       the object.
 *                       If this parameter is zero, then a slave
 *                       neutral phase object is created and used.
 */
IonsFromNeutralVPSSTP::IonsFromNeutralVPSSTP(const std::string& inputFile, const std::string& id, thermo_t* neutralPhase) :
        GibbsExcessVPSSTP(),
        ionSolnType_(cIonSolnType_SINGLEANION),
        numNeutralMoleculeSpecies_(0),
        indexSpecialSpecies_(npos),
        indexSecondSpecialSpecies_(npos),
        numCationSpecies_(0),
        numAnionSpecies_(0),
        numPassThroughSpecies_(0),
        neutralMoleculePhase_(neutralPhase),
        IOwnNThermoPhase_(true),
        moleFractionsTmp_(0),
        muNeutralMolecule_(0),
        lnActCoeff_NeutralMolecule_(0)
{
    if (neutralPhase) {
        IOwnNThermoPhase_ = false;
    }
    constructPhaseFile(inputFile, id);
    geThermo = dynamic_cast<GibbsExcessVPSSTP*>(neutralMoleculePhase_);
    //y.resize(numNeutralMoleculeSpecies_,0.0);
    //size_t numNeutMolSpec = geThermo->nSpecies();
    //dlnActCoeff_NeutralMolecule.resize(numNeutMolSpec);
    //dX_NeutralMolecule.resize(numNeutMolSpec);
}
//====================================================================================================================
<<<<<<< HEAD
IonsFromNeutralVPSSTP::IonsFromNeutralVPSSTP(XML_Node& phaseRoot, const std::string& id, thermo_t* neutralPhase) :
        GibbsExcessVPSSTP(),
        ionSolnType_(cIonSolnType_SINGLEANION),
        numNeutralMoleculeSpecies_(0),
        indexSpecialSpecies_(npos),
        indexSecondSpecialSpecies_(npos),
        numCationSpecies_(0),
        numAnionSpecies_(0),
        numPassThroughSpecies_(0),
        neutralMoleculePhase_(neutralPhase),
        IOwnNThermoPhase_(true),
        moleFractionsTmp_(0),
        muNeutralMolecule_(0),

        lnActCoeff_NeutralMolecule_(0)
=======
IonsFromNeutralVPSSTP::IonsFromNeutralVPSSTP(XML_Node& phaseRoot,
        const std::string& id, ThermoPhase* neutralPhase) :
    GibbsExcessVPSSTP(),
    ionSolnType_(cIonSolnType_SINGLEANION),
    numNeutralMoleculeSpecies_(0),
    indexSpecialSpecies_(npos),
    indexSecondSpecialSpecies_(npos),
    numCationSpecies_(0),
    numAnionSpecies_(0),
    numPassThroughSpecies_(0),
    neutralMoleculePhase_(neutralPhase),
    IOwnNThermoPhase_(true),
    moleFractionsTmp_(0),
    muNeutralMolecule_(0),

    lnActCoeff_NeutralMolecule_(0)
>>>>>>> e48bd48c
{
    if (neutralPhase) {
        IOwnNThermoPhase_ = false;
    }
    constructPhaseXML(phaseRoot, id);
    geThermo = dynamic_cast<GibbsExcessVPSSTP*>(neutralMoleculePhase_);
    y.resize(numNeutralMoleculeSpecies_, 0.0);
    size_t numNeutMolSpec = geThermo->nSpecies();
    dlnActCoeff_NeutralMolecule.resize(numNeutMolSpec);
    dX_NeutralMolecule.resize(numNeutMolSpec);
}

//====================================================================================================================

/*
 * Copy Constructor:
 *
 *  Note this stuff will not work until the underlying phase
 *  has a working copy constructor
 */
IonsFromNeutralVPSSTP::IonsFromNeutralVPSSTP(const IonsFromNeutralVPSSTP& b) :
        GibbsExcessVPSSTP(),
        ionSolnType_(cIonSolnType_SINGLEANION),
        numNeutralMoleculeSpecies_(0),
        indexSpecialSpecies_(npos),
        indexSecondSpecialSpecies_(npos),
        numCationSpecies_(0),
        numAnionSpecies_(0),
        numPassThroughSpecies_(0),
        neutralMoleculePhase_(0),
        geThermo(0),
        IOwnNThermoPhase_(true),
        moleFractionsTmp_(0),
        muNeutralMolecule_(0),

        lnActCoeff_NeutralMolecule_(0)
{
    IonsFromNeutralVPSSTP::operator=(b);
}
//====================================================================================================================
/*
 * operator=()
 *
 *  Note this stuff will not work until the underlying phase
 *  has a working assignment operator
 */
IonsFromNeutralVPSSTP& IonsFromNeutralVPSSTP::operator=(const IonsFromNeutralVPSSTP& b)
{
    if (&b == this) {
        return *this;
    }

    /*
     *  If we own the underlying neutral molecule phase, then we do a deep
     *  copy. If not, we do a shallow copy. We get a valid pointer for
     *  neutralMoleculePhase_ first, because we need it to assign the pointers
     *  within the PDSS_IonsFromNeutral object. which is done in the
     *  GibbsExcessVPSSTP::operator=(b) step.
     */
    if (IOwnNThermoPhase_) {
        if (b.neutralMoleculePhase_) {
            if (neutralMoleculePhase_) {
                delete neutralMoleculePhase_;
            }
            neutralMoleculePhase_ = (b.neutralMoleculePhase_)->duplMyselfAsThermoPhase();
        } else {
            neutralMoleculePhase_ = 0;
        }
    } else {
        neutralMoleculePhase_ = b.neutralMoleculePhase_;
    }
    geThermo = dynamic_cast<GibbsExcessVPSSTP*>(neutralMoleculePhase_);

    GibbsExcessVPSSTP::operator=(b);

    ionSolnType_ = b.ionSolnType_;
    numNeutralMoleculeSpecies_ = b.numNeutralMoleculeSpecies_;
    indexSpecialSpecies_ = b.indexSpecialSpecies_;
    indexSecondSpecialSpecies_ = b.indexSecondSpecialSpecies_;
    fm_neutralMolec_ions_ = b.fm_neutralMolec_ions_;
    fm_invert_ionForNeutral = b.fm_invert_ionForNeutral;
    NeutralMolecMoleFractions_ = b.NeutralMolecMoleFractions_;
    cationList_ = b.cationList_;
    numCationSpecies_ = b.numCationSpecies_;
    anionList_ = b.anionList_;
    numAnionSpecies_ = b.numAnionSpecies_;
    passThroughList_ = b.passThroughList_;
    numPassThroughSpecies_ = b.numPassThroughSpecies_;

    y = b.y;
    dlnActCoeff_NeutralMolecule = b.dlnActCoeff_NeutralMolecule;
    dX_NeutralMolecule = b.dX_NeutralMolecule;

    IOwnNThermoPhase_ = b.IOwnNThermoPhase_;
    moleFractionsTmp_ = b.moleFractionsTmp_;
    muNeutralMolecule_ = b.muNeutralMolecule_;
    //  gammaNeutralMolecule_       = b.gammaNeutralMolecule_;
    lnActCoeff_NeutralMolecule_ = b.lnActCoeff_NeutralMolecule_;
    dlnActCoeffdT_NeutralMolecule_ = b.dlnActCoeffdT_NeutralMolecule_;
    dlnActCoeffdlnX_diag_NeutralMolecule_ = b.dlnActCoeffdlnX_diag_NeutralMolecule_;
    dlnActCoeffdlnN_diag_NeutralMolecule_ = b.dlnActCoeffdlnN_diag_NeutralMolecule_;
    dlnActCoeffdlnN_NeutralMolecule_ = b.dlnActCoeffdlnN_NeutralMolecule_;

    return *this;
}

/*
 *
 * ~IonsFromNeutralVPSSTP():   (virtual)
 *
 * Destructor: does nothing:
 *
 */
IonsFromNeutralVPSSTP::~IonsFromNeutralVPSSTP()
{
    if (IOwnNThermoPhase_) {
        delete neutralMoleculePhase_;
        neutralMoleculePhase_ = 0;
    }
}

/*
 * This routine duplicates the current object and returns
 * a pointer to ThermoPhase.
 */
thermo_t*
IonsFromNeutralVPSSTP::duplMyselfAsThermoPhase() const
{
    return new IonsFromNeutralVPSSTP(*this);
}

/*
 *   Import, construct, and initialize a phase
 *   specification from an XML tree into the current object.
 *
 * This routine is a precursor to constructPhaseXML(XML_Node*)
 * routine, which does most of the work.
 *
 * @param infile XML file containing the description of the
 *        phase
 *
 * @param id  Optional parameter identifying the name of the
 *            phase. If none is given, the first XML
 *            phase element will be used.
 */
void IonsFromNeutralVPSSTP::constructPhaseFile(std::string inputFile, std::string id)
{

    if (inputFile.size() == 0) {
<<<<<<< HEAD
        throw CanteraError("MargulesVPSSTP:constructPhaseFile", "input file is null");
=======
        throw CanteraError("MargulesVPSSTP:constructPhaseFile",
                           "input file is null");
>>>>>>> e48bd48c
    }
    string path = findInputFile(inputFile);
    std::ifstream fin(path.c_str());
    if (!fin) {
<<<<<<< HEAD
        throw CanteraError("MargulesVPSSTP:constructPhaseFile", "could not open " + path + " for reading.");
=======
        throw CanteraError("MargulesVPSSTP:constructPhaseFile","could not open "
                           +path+" for reading.");
>>>>>>> e48bd48c
    }
    /*
     * The phase object automatically constructs an XML object.
     * Use this object to store information.
     */
<<<<<<< HEAD
    XML_Node &phaseNode_XML = xml();
    XML_Node *fxml = new XML_Node();
    fxml->build(fin);
    XML_Node *fxml_phase = findXMLPhase(fxml, id);
    if (!fxml_phase) {
        throw CanteraError("MargulesVPSSTP:constructPhaseFile",
                "ERROR: Can not find phase named " + id + " in file named " + inputFile);
=======
    XML_Node& phaseNode_XML = xml();
    XML_Node* fxml = new XML_Node();
    fxml->build(fin);
    XML_Node* fxml_phase = findXMLPhase(fxml, id);
    if (!fxml_phase) {
        throw CanteraError("MargulesVPSSTP:constructPhaseFile",
                           "ERROR: Can not find phase named " +
                           id + " in file named " + inputFile);
>>>>>>> e48bd48c
    }
    fxml_phase->copy(&phaseNode_XML);
    constructPhaseXML(*fxml_phase, id);
    delete fxml;
}

/*
 *   Import, construct, and initialize a HMWSoln phase
 *   specification from an XML tree into the current object.
 *
 *   Most of the work is carried out by the cantera base
 *   routine, importPhase(). That routine imports all of the
 *   species and element data, including the standard states
 *   of the species.
 *
 *   Then, In this routine, we read the information
 *   particular to the specification of the activity
 *   coefficient model for the Pitzer parameterization.
 *
 *   We also read information about the molar volumes of the
 *   standard states if present in the XML file.
 *
 * @param phaseNode This object must be the phase node of a
 *             complete XML tree
 *             description of the phase, including all of the
 *             species data. In other words while "phase" must
 *             point to an XML phase object, it must have
 *             sibling nodes "speciesData" that describe
 *             the species in the phase.
 * @param id   ID of the phase. If nonnull, a check is done
 *             to see if phaseNode is pointing to the phase
 *             with the correct id.
 */

void IonsFromNeutralVPSSTP::constructPhaseXML(XML_Node& phaseNode, std::string id)
{
    string stemp;
    if (id.size() > 0) {
        string idp = phaseNode.id();
        if (idp != id) {
<<<<<<< HEAD
            throw CanteraError("IonsFromNeutralVPSSTP::constructPhaseXML", "phasenode and Id are incompatible");
=======
            throw CanteraError("IonsFromNeutralVPSSTP::constructPhaseXML",
                               "phasenode and Id are incompatible");
>>>>>>> e48bd48c
        }
    }

    /*
     * Find the thermo XML node
     */
    if (!phaseNode.hasChild("thermo")) {
<<<<<<< HEAD
        throw CanteraError("IonsFromNeutralVPSSTP::constructPhaseXML", "no thermo XML node");
    }
    XML_Node& thermoNode = phaseNode.child("thermo");

=======
        throw CanteraError("IonsFromNeutralVPSSTP::constructPhaseXML",
                           "no thermo XML node");
    }
    XML_Node& thermoNode = phaseNode.child("thermo");



>>>>>>> e48bd48c
    /*
     * Make sure that the thermo model is IonsFromNeutralMolecule
     */
    stemp = thermoNode.attrib("model");
    string formString = lowercase(stemp);
    if (formString != "ionsfromneutralmolecule") {
<<<<<<< HEAD
        throw CanteraError("IonsFromNeutralVPSSTP::constructPhaseXML", "model name isn't IonsFromNeutralMolecule: " + formString);
=======
        throw CanteraError("IonsFromNeutralVPSSTP::constructPhaseXML",
                           "model name isn't IonsFromNeutralMolecule: " + formString);
>>>>>>> e48bd48c
    }

    /*
     * Find the Neutral Molecule Phase
     */
    if (!thermoNode.hasChild("neutralMoleculePhase")) {
<<<<<<< HEAD
        throw CanteraError("IonsFromNeutralVPSSTP::constructPhaseXML", "no neutralMoleculePhase XML node");
=======
        throw CanteraError("IonsFromNeutralVPSSTP::constructPhaseXML",
                           "no neutralMoleculePhase XML node");
>>>>>>> e48bd48c
    }
    XML_Node& neutralMoleculeNode = thermoNode.child("neutralMoleculePhase");

    string nsource = neutralMoleculeNode["datasrc"];
<<<<<<< HEAD
    XML_Node *neut_ptr = get_XML_Node(nsource, 0);
    if (!neut_ptr) {
        throw CanteraError("IonsFromNeutralVPSSTP::constructPhaseXML", "neut_ptr = 0");
=======
    XML_Node* neut_ptr = get_XML_Node(nsource, 0);
    if (!neut_ptr) {
        throw CanteraError("IonsFromNeutralVPSSTP::constructPhaseXML",
                           "neut_ptr = 0");
>>>>>>> e48bd48c
    }

    /*
     *  Create the neutralMolecule ThermoPhase if we haven't already
     */
    if (!neutralMoleculePhase_) {
<<<<<<< HEAD
        neutralMoleculePhase_ = newPhase<doublereal>(*neut_ptr);
=======
        neutralMoleculePhase_  = newPhase(*neut_ptr);
>>>>>>> e48bd48c
    }

    /*
     * Call the Cantera importPhase() function. This will import
     * all of the species into the phase. This will also handle
     * all of the solvent and solute standard states
     */
    bool m_ok = importPhase(phaseNode, this);
    if (!m_ok) {
<<<<<<< HEAD
        throw CanteraError("IonsFromNeutralVPSSTP::constructPhaseXML", "importPhase failed ");
    }
=======
        throw CanteraError("IonsFromNeutralVPSSTP::constructPhaseXML",
                           "importPhase failed ");
    }

}
>>>>>>> e48bd48c

}

/*
 *  -------------- Utilities -------------------------------
 */

// Equation of state type flag.
/*
 * The ThermoPhase base class returns
 * zero. Subclasses should define this to return a unique
 * non-zero value. Known constants defined for this purpose are
 * listed in mix_defs.h. The IonsFromNeutralVPSSTP class also returns
 * zero, as it is a non-complete class.
 */
int IonsFromNeutralVPSSTP::eosType() const
{
    return cIonsFromNeutral;
}

/*
 * ------------ Molar Thermodynamic Properties ----------------------
 */
/*
 * Molar enthalpy of the solution. Units: J/kmol.
 */
doublereal IonsFromNeutralVPSSTP::enthalpy_mole() const
{
    getPartialMolarEnthalpies(DATA_PTR(m_pp));
    return mean_X(DATA_PTR(m_pp));
}

    /**
     * Molar internal energy of the solution. Units: J/kmol.
     *
     * This is calculated from the soln enthalpy and then
     * subtracting pV.
     */
doublereal IonsFromNeutralVPSSTP::intEnergy_mole() const
{
    double hh = enthalpy_mole();
    double pres = pressure();
    double molarV = 1.0 / molarDensity();
    double uu = hh - pres * molarV;
    return uu;
}

/**
 *  Molar soln entropy at constant pressure. Units: J/kmol/K.
 *
 *  This is calculated from the partial molar entropies.
 */
doublereal IonsFromNeutralVPSSTP::entropy_mole() const
{
    getPartialMolarEntropies(DATA_PTR(m_pp));
    return mean_X(DATA_PTR(m_pp));
}

/// Molar Gibbs function. Units: J/kmol.
doublereal IonsFromNeutralVPSSTP::gibbs_mole() const
{
    getChemPotentials(DATA_PTR(m_pp));
    return mean_X(DATA_PTR(m_pp));
}
    /** Molar heat capacity at constant pressure. Units: J/kmol/K.
     *
     * Returns the solution heat capacition at constant pressure.
     * This is calculated from the partial molar heat capacities.
     */
doublereal IonsFromNeutralVPSSTP::cp_mole() const
{
    getPartialMolarCp(DATA_PTR(m_pp));
    double val = mean_X(DATA_PTR(m_pp));
    return val;
}

/// Molar heat capacity at constant volume. Units: J/kmol/K.
doublereal IonsFromNeutralVPSSTP::cv_mole() const
{
    // Need to revisit this, as it is wrong
    getPartialMolarCp(DATA_PTR(m_pp));
    return mean_X(DATA_PTR(m_pp));
    //err("not implemented");
    //return 0.0;
        }
//===========================================================================================================
    /*
     * - Activities, Standard States, Activity Concentrations -----------
     */
//===========================================================================================================
void IonsFromNeutralVPSSTP::getDissociationCoeffs(vector_fp& coeffs, vector_fp& charges, std::vector<size_t>& neutMolIndex) const
{
    coeffs = fm_neutralMolec_ions_;
    charges = m_speciesCharge;
    neutMolIndex = fm_invert_ionForNeutral;
}
//===========================================================================================================
// Get the array of non-dimensional molar-based activity coefficients at
// the current solution temperature, pressure, and solution concentration.
/*
 * @param ac Output vector of activity coefficients. Length: m_kk.
 */
void IonsFromNeutralVPSSTP::getActivityCoefficients(doublereal* ac) const
{

    // This stuff has moved to the setState routines
    //   calcNeutralMoleculeMoleFractions();
    //   neutralMoleculePhase_->setState_TPX(temperature(), pressure(), DATA_PTR(NeutralMolecMoleFractions_));
    //   neutralMoleculePhase_->getStandardChemPotentials(DATA_PTR(muNeutralMolecule_));

    /*
     * Update the activity coefficients
     */
    s_update_lnActCoeff();

    /*
     * take the exp of the internally stored coefficients.
     */
    for (size_t k = 0; k < m_kk; k++) {
        ac[k] = exp(lnActCoeff_Scaled_[k]);
    }
}

/*
 * ---------  Partial Molar Properties of the Solution -------------------------------
 */

// Get the species chemical potentials. Units: J/kmol.
/*
 * This function returns a vector of chemical potentials of the
 * species in solution at the current temperature, pressure
 * and mole fraction of the solution.
 *
 * @param mu  Output vector of species chemical
 *            potentials. Length: m_kk. Units: J/kmol
 */
void IonsFromNeutralVPSSTP::getChemPotentials(doublereal* mu) const
{
    size_t icat, jNeut;
    doublereal xx, fact2;
    /*
     *  Transfer the mole fractions to the slave neutral molecule
     *  phase
     *   Note we may move this in the future.
     */
    //calcNeutralMoleculeMoleFractions();
    //neutralMoleculePhase_->setState_TPX(temperature(), pressure(), DATA_PTR(NeutralMolecMoleFractions_));
    /*
     * Get the standard chemical potentials of netural molecules
     */
    neutralMoleculePhase_->getStandardChemPotentials(DATA_PTR(muNeutralMolecule_));

    doublereal RT_ = GasConstant * temperature();

    switch (ionSolnType_) {
    case cIonSolnType_PASSTHROUGH:
        neutralMoleculePhase_->getChemPotentials(mu);
        break;
    case cIonSolnType_SINGLEANION:
        //  neutralMoleculePhase_->getActivityCoefficients(DATA_PTR(gammaNeutralMolecule_));
        neutralMoleculePhase_->getLnActivityCoefficients(DATA_PTR(lnActCoeff_NeutralMolecule_));

        fact2 = 2.0 * RT_ * log(2.0);

        // Do the cation list
                for (size_t k = 0; k < cationList_.size(); k++) {
                    //! Get the id for the next cation
                    icat = cationList_[k];
                    jNeut = fm_invert_ionForNeutral[icat];
                    xx = std::max(SmallNumber, moleFractions_[icat]);
                    mu[icat] = muNeutralMolecule_[jNeut] + fact2 + RT_ * (lnActCoeff_NeutralMolecule_[jNeut] + log(xx));
                }

                // Do the anion list
                icat = anionList_[0];
                jNeut = fm_invert_ionForNeutral[icat];
                xx = std::max(SmallNumber, moleFractions_[icat]);
                mu[icat] = RT_ * log(xx);

                // Do the list of neutral molecules
                for (size_t k = 0; k < numPassThroughSpecies_; k++) {
                    icat = passThroughList_[k];
                    jNeut = fm_invert_ionForNeutral[icat];
                    xx = std::max(SmallNumber, moleFractions_[icat]);
                    mu[icat] = muNeutralMolecule_[jNeut] + RT_ * (lnActCoeff_NeutralMolecule_[jNeut] + log(xx));
                }
                break;

                case cIonSolnType_SINGLECATION:
                throw CanteraError("eosType", "Unknown type");
                break;
                case cIonSolnType_MULTICATIONANION:
                throw CanteraError("eosType", "Unknown type");
                break;
                default:
                throw CanteraError("eosType", "Unknown type");
                break;
            }
        }

// Returns an array of partial molar enthalpies for the species
// in the mixture.
        /*
         * Units (J/kmol)
         *
         * For this phase, the partial molar enthalpies are equal to the
         * standard state enthalpies modified by the derivative of the
         * molality-based activity coefficient wrt temperature
         *
         *  \f[
         * \bar h_k(T,P) = h^o_k(T,P) - R T^2 \frac{d \ln(\gamma_k)}{dT}
         * \f]
         *
         */
void IonsFromNeutralVPSSTP::getPartialMolarEnthalpies(doublereal* hbar) const
{
    /*
     * Get the nondimensional standard state enthalpies
     */
    getEnthalpy_RT(hbar);
    /*
     * dimensionalize it.
     */
    double T = temperature();
    double RT = GasConstant * T;
    for (size_t k = 0; k < m_kk; k++) {
        hbar[k] *= RT;
    }
    /*
     * Update the activity coefficients, This also update the
     * internally stored molalities.
     */
    s_update_lnActCoeff();
    s_update_dlnActCoeffdT();
    double RTT = RT * T;
    for (size_t k = 0; k < m_kk; k++) {
        hbar[k] -= RTT * dlnActCoeffdT_Scaled_[k];
    }
}

// Returns an array of partial molar entropies for the species
// in the mixture.
/*
 * Units (J/kmol)
 *
 * For this phase, the partial molar enthalpies are equal to the
 * standard state enthalpies modified by the derivative of the
 * activity coefficient wrt temperature
 *
 *  \f[
 * \bar s_k(T,P) = s^o_k(T,P) - R T^2 \frac{d \ln(\gamma_k)}{dT}
 * \f]
 *
 */
void IonsFromNeutralVPSSTP::getPartialMolarEntropies(doublereal* sbar) const
{
    double xx;
    /*
     * Get the nondimensional standard state entropies
     */
    getEntropy_R(sbar);
    double T = temperature();
    /*
     * Update the activity coefficients, This also update the
     * internally stored molalities.
     */
    s_update_lnActCoeff();
    s_update_dlnActCoeffdT();

    for (size_t k = 0; k < m_kk; k++) {
        xx = std::max(moleFractions_[k], SmallNumber);
        sbar[k] += -lnActCoeff_Scaled_[k] - log(xx) - T * dlnActCoeffdT_Scaled_[k];
    }
    /*
     * dimensionalize it.
     */
    for (size_t k = 0; k < m_kk; k++) {
        sbar[k] *= GasConstant;
    }
}

// Get the array of log concentration-like derivatives of the
// log activity coefficients
/*
 * This function is a virtual method.  For ideal mixtures
 * (unity activity coefficients), this can return zero.
 * Implementations should take the derivative of the
 * logarithm of the activity coefficient with respect to the
 * logarithm of the concentration-like variable (i.e. mole fraction,
 * molality, etc.) that represents the standard state.
 * This quantity is to be used in conjunction with derivatives of
 * that concentration-like variable when the derivative of the chemical
 * potential is taken.
 *
 *  units = dimensionless
 *
 * @param dlnActCoeffdlnX    Output vector of log(mole fraction)
 *                 derivatives of the log Activity Coefficients.
 *                 length = m_kk
 */
void IonsFromNeutralVPSSTP::getdlnActCoeffdlnX_diag(doublereal* dlnActCoeffdlnX_diag) const
{
    s_update_lnActCoeff();
    s_update_dlnActCoeff_dlnX_diag();

    for (size_t k = 0; k < m_kk; k++) {
        dlnActCoeffdlnX_diag[k] = dlnActCoeffdlnX_diag_[k];
    }
}
//====================================================================================================================
// Get the array of log concentration-like derivatives of the
// log activity coefficients
/*
 * This function is a virtual method.  For ideal mixtures
 * (unity activity coefficients), this can return zero.
 * Implementations should take the derivative of the
 * logarithm of the activity coefficient with respect to the
 * logarithm of the concentration-like variable (i.e. moles)
 * that represents the standard state.
 * This quantity is to be used in conjunction with derivatives of
 * that concentration-like variable when the derivative of the chemical
 * potential is taken.
 *
 *  units = dimensionless
 *
 * @param dlnActCoeffdlnN_diag    Output vector of log(mole fraction)
 *                 derivatives of the log Activity Coefficients.
 *                 length = m_kk
 */
void IonsFromNeutralVPSSTP::getdlnActCoeffdlnN_diag(doublereal* dlnActCoeffdlnN_diag) const
{
    s_update_lnActCoeff();
    s_update_dlnActCoeff_dlnN_diag();

    for (size_t k = 0; k < m_kk; k++) {
        dlnActCoeffdlnN_diag[k] = dlnActCoeffdlnN_diag_[k];
    }
}
//====================================================================================================================
void IonsFromNeutralVPSSTP::getdlnActCoeffdlnN(const size_t ld, doublereal* dlnActCoeffdlnN)
{
    s_update_lnActCoeff();
    s_update_dlnActCoeff_dlnN();
    double* data = &dlnActCoeffdlnN_(0, 0);
    for (size_t k = 0; k < m_kk; k++) {
        for (size_t m = 0; m < m_kk; m++) {
            dlnActCoeffdlnN[ld * k + m] = data[m_kk * k + m];
        }
    }
}
//====================================================================================================================
void IonsFromNeutralVPSSTP::setTemperature(const doublereal temp)
{
    double p = pressure();
    IonsFromNeutralVPSSTP::setState_TP(temp, p);
}
//====================================================================================================================
void IonsFromNeutralVPSSTP::setPressure(doublereal p)
{
    double t = temperature();
    IonsFromNeutralVPSSTP::setState_TP(t, p);
}
//====================================================================================================================
// Set the temperature (K) and pressure (Pa)
/*
 * Setting the pressure may involve the solution of a nonlinear equation.
 *
 * @param t    Temperature (K)
 * @param p    Pressure (Pa)
 */
void IonsFromNeutralVPSSTP::setState_TP(doublereal t, doublereal p)
{
    /*
     *  This is a two phase process. First, we calculate the standard states
     *  within the neutral molecule phase.
     */
    neutralMoleculePhase_->setState_TP(t, p);
    VPStandardStateTP::setState_TP(t, p);

    /*
     * Calculate the partial molar volumes, and then the density of the fluid
     */

    //calcDensity();
    double dd = neutralMoleculePhase_->density();
    phase_t::setDensity(dd);
}

// Calculate ion mole fractions from neutral molecule
// mole fractions.
/*
 *  @param mf Dump the mole fractions into this vector.
 */
void IonsFromNeutralVPSSTP::calcIonMoleFractions(doublereal* const mf) const
{
    doublereal fmij;
    /*
     * Download the neutral mole fraction vector into the
     * vector, NeutralMolecMoleFractions_[]
     */
    neutralMoleculePhase_->getMoleFractions(DATA_PTR(NeutralMolecMoleFractions_));

    // Zero the mole fractions
    for (size_t k = 0; k < m_kk; k++) {
        mf[k] = 0.0;
    }

    /*
     *  Use the formula matrix to calculate the relative mole numbers.
     */
    for (size_t jNeut = 0; jNeut < numNeutralMoleculeSpecies_; jNeut++) {
        for (size_t k = 0; k < m_kk; k++) {
            fmij = fm_neutralMolec_ions_[k + jNeut * m_kk];
            mf[k] += fmij * NeutralMolecMoleFractions_[jNeut];
        }
    }

    /*
     * Normalize the new mole fractions
     */
    doublereal sum = 0.0;
    for (size_t k = 0; k < m_kk; k++) {
        sum += mf[k];
    }
    for (size_t k = 0; k < m_kk; k++) {
        mf[k] /= sum;
    }

}
//====================================================================================================================
// Calculate neutral molecule mole fractions
/*
 *  This routine calculates the neutral molecule mole
 *  fraction given the vector of ion mole fractions,
 *  i.e., the mole fractions from this ThermoPhase.
 *  Note, this routine basically assumes that there
 *  is charge neutrality. If there isn't, then it wouldn't
 *  make much sense.
 *
 *  for the case of  cIonSolnType_SINGLEANION, some slough
 *  in the charge neutrality is allowed. The cation number
 *  is followed, while the difference in charge neutrality
 *  is dumped into the anion mole number to fix the imbalance.
 */
void IonsFromNeutralVPSSTP::calcNeutralMoleculeMoleFractions() const
{
    size_t icat, jNeut;
    doublereal fmij;
    doublereal sum = 0.0;

    //! Zero the vector we are trying to find.
    for (size_t k = 0; k < numNeutralMoleculeSpecies_; k++) {
        NeutralMolecMoleFractions_[k] = 0.0;
    }
#ifdef DEBUG_MODE
    sum = -1.0;
    for (size_t k = 0; k < m_kk; k++) {
        sum += moleFractions_[k];
    }
    if (fabs(sum) > 1.0E-11) {
        throw CanteraError("IonsFromNeutralVPSSTP::calcNeutralMoleculeMoleFractions",
                "molefracts don't sum to one: " + fp2str(sum));
    }
#endif

    // bool fmSimple = true;

    switch (ionSolnType_) {

    case cIonSolnType_PASSTHROUGH:
        for (size_t k = 0; k < m_kk; k++) {
            NeutralMolecMoleFractions_[k] = moleFractions_[k];
        }
        break;

    case cIonSolnType_SINGLEANION:
        for (size_t k = 0; k < numNeutralMoleculeSpecies_; k++) {
            NeutralMolecMoleFractions_[k] = 0.0;
        }

        for (size_t k = 0; k < cationList_.size(); k++) {
            //! Get the id for the next cation
            icat = cationList_[k];
            jNeut = fm_invert_ionForNeutral[icat];
            if (jNeut != npos) {
                fmij = fm_neutralMolec_ions_[icat + jNeut * m_kk];
                AssertTrace(fmij != 0.0);
                NeutralMolecMoleFractions_[jNeut] += moleFractions_[icat] / fmij;
            }
        }

        for (size_t k = 0; k < numPassThroughSpecies_; k++) {
            icat = passThroughList_[k];
            jNeut = fm_invert_ionForNeutral[icat];
            fmij = fm_neutralMolec_ions_[icat + jNeut * m_kk];
            NeutralMolecMoleFractions_[jNeut] += moleFractions_[icat] / fmij;
        }

#ifdef DEBUG_MODE
        for (size_t k = 0; k < m_kk; k++) {
            moleFractionsTmp_[k] = moleFractions_[k];
        }
        for (jNeut = 0; jNeut < numNeutralMoleculeSpecies_; jNeut++) {
            for (size_t k = 0; k < m_kk; k++) {
                fmij = fm_neutralMolec_ions_[k + jNeut * m_kk];
                moleFractionsTmp_[k] -= fmij * NeutralMolecMoleFractions_[jNeut];
            }
        }
        for (size_t k = 0; k < m_kk; k++) {
            if (fabs(moleFractionsTmp_[k]) > 1.0E-13) {
                //! Check to see if we have in fact found the inverse.
                if (anionList_[0] != k) {
                    throw CanteraError("", "neutral molecule calc error");
                } else {
                    //! For the single anion case, we will allow some slippage
                    if (fabs(moleFractionsTmp_[k]) > 1.0E-5) {
                        throw CanteraError("", "neutral molecule calc error - anion");
                    }
                }
            }
        }
#endif

        // Normalize the Neutral Molecule mole fractions
        sum = 0.0;
        for (size_t k = 0; k < numNeutralMoleculeSpecies_; k++) {
            sum += NeutralMolecMoleFractions_[k];
        }
        for (size_t k = 0; k < numNeutralMoleculeSpecies_; k++) {
            NeutralMolecMoleFractions_[k] /= sum;
        }

        break;

    case cIonSolnType_SINGLECATION:

        throw CanteraError("eosType", "Unknown type");

        break;

    case cIonSolnType_MULTICATIONANION:

        throw CanteraError("eosType", "Unknown type");
        break;

    default:

        throw CanteraError("eosType", "Unknown type");
        break;

    }
}
//====================================================================================================================
// Calculate neutral molecule mole fractions
/*
 *  This routine calculates the neutral molecule mole
 *  fraction given the vector of ion mole fractions,
 *  i.e., the mole fractions from this ThermoPhase.
 *  Note, this routine basically assumes that there
 *  is charge neutrality. If there isn't, then it wouldn't
 *  make much sense.
 *
 *  for the case of  cIonSolnType_SINGLEANION, some slough
 *  in the charge neutrality is allowed. The cation number
 *  is followed, while the difference in charge neutrality
 *  is dumped into the anion mole number to fix the imbalance.
 */
void IonsFromNeutralVPSSTP::getNeutralMoleculeMoleGrads(const doublereal* const dx, doublereal* const dy) const
{
    doublereal fmij;
    doublereal sumy, sumdy;

    //check sum dx = 0

    //! Zero the vector we are trying to find.
    for (size_t k = 0; k < numNeutralMoleculeSpecies_; k++) {
        y[k] = 0.0;
        dy[k] = 0.0;
    }

    // bool fmSimple = true;

    switch (ionSolnType_) {

    case cIonSolnType_PASSTHROUGH:
        for (size_t k = 0; k < m_kk; k++) {
            dy[k] = dx[k];
        }
        break;

    case cIonSolnType_SINGLEANION:
        for (size_t k = 0; k < cationList_.size(); k++) {
            //! Get the id for the next cation
            size_t icat = cationList_[k];
            size_t jNeut = fm_invert_ionForNeutral[icat];
            if (jNeut != npos) {
                fmij = fm_neutralMolec_ions_[icat + jNeut * m_kk];
                AssertTrace(fmij != 0.0);
                const doublereal temp = 1.0 / fmij;
                dy[jNeut] += dx[icat] * temp;
                y[jNeut] += moleFractions_[icat] * temp;
            }
        }

        for (size_t k = 0; k < numPassThroughSpecies_; k++) {
            size_t icat = passThroughList_[k];
            size_t jNeut = fm_invert_ionForNeutral[icat];
            fmij = fm_neutralMolec_ions_[icat + jNeut * m_kk];
            const doublereal temp = 1.0 / fmij;
            dy[jNeut] += dx[icat] * temp;
            y[jNeut] += moleFractions_[icat] * temp;
        }
#ifdef DEBUG_MODE_NOT
        //check dy sum to zero
        for (size_t k = 0; k < m_kk; k++) {
            moleFractionsTmp_[k] = dx[k];
        }
        for (jNeut = 0; jNeut < numNeutralMoleculeSpecies_; jNeut++) {
            for (size_t k = 0; k < m_kk; k++) {
                fmij = fm_neutralMolec_ions_[k + jNeut * m_kk];
                moleFractionsTmp_[k] -= fmij * dy[jNeut];
            }
        }
        for (size_t k = 0; k < m_kk; k++) {
            if (fabs(moleFractionsTmp_[k]) > 1.0E-13) {
                //! Check to see if we have in fact found the inverse.
                if (anionList_[0] != k) {
                    throw CanteraError("", "neutral molecule calc error");
                } else {
                    //! For the single anion case, we will allow some slippage
                    if (fabs(moleFractionsTmp_[k]) > 1.0E-5) {
                        throw CanteraError("", "neutral molecule calc error - anion");
                    }
                }
            }
        }
#endif
        // Normalize the Neutral Molecule mole fractions
        sumy = 0.0;
        sumdy = 0.0;
        for (size_t k = 0; k < numNeutralMoleculeSpecies_; k++) {
            sumy += y[k];
            sumdy += dy[k];
        }
        sumy = 1.0 / sumy;
        for (size_t k = 0; k < numNeutralMoleculeSpecies_; k++) {
            dy[k] = dy[k] * sumy - y[k] * sumdy * sumy * sumy;
        }

        break;

    case cIonSolnType_SINGLECATION:

        throw CanteraError("eosType", "Unknown type");

        break;

    case cIonSolnType_MULTICATIONANION:

        throw CanteraError("eosType", "Unknown type");
        break;

    default:

        throw CanteraError("eosType", "Unknown type");
        break;

    }
}

void IonsFromNeutralVPSSTP::setMassFractions(const doublereal* const y)
{
    GibbsExcessVPSSTP::setMassFractions(y);
    calcNeutralMoleculeMoleFractions();
    neutralMoleculePhase_->setMoleFractions(DATA_PTR(NeutralMolecMoleFractions_));
}

void IonsFromNeutralVPSSTP::setMassFractions_NoNorm(const doublereal* const y)
{
    GibbsExcessVPSSTP::setMassFractions_NoNorm(y);
    calcNeutralMoleculeMoleFractions();
    neutralMoleculePhase_->setMoleFractions(DATA_PTR(NeutralMolecMoleFractions_));
}

void IonsFromNeutralVPSSTP::setMoleFractions(const doublereal* const x)
{
    GibbsExcessVPSSTP::setMoleFractions(x);
    calcNeutralMoleculeMoleFractions();
    neutralMoleculePhase_->setMoleFractions(DATA_PTR(NeutralMolecMoleFractions_));
}

void IonsFromNeutralVPSSTP::setMoleFractions_NoNorm(const doublereal* const x)
{
    GibbsExcessVPSSTP::setMoleFractions_NoNorm(x);
    calcNeutralMoleculeMoleFractions();
    neutralMoleculePhase_->setMoleFractions_NoNorm(DATA_PTR(NeutralMolecMoleFractions_));
}

void IonsFromNeutralVPSSTP::setConcentrations(const doublereal* const c)
{
    GibbsExcessVPSSTP::setConcentrations(c);
    calcNeutralMoleculeMoleFractions();
    neutralMoleculePhase_->setMoleFractions(DATA_PTR(NeutralMolecMoleFractions_));
}

    /*
     * ------------ Partial Molar Properties of the Solution ------------
     */

doublereal IonsFromNeutralVPSSTP::err(const std::string& msg) const
{
    throw CanteraError("IonsFromNeutralVPSSTP",
            "Base class method " + msg + " called. Equation of state type: " + int2str(eosType()));
    return 0;
}

//====================================================================================================================
/*
 * @internal Initialize. This method is provided to allow
 * subclasses to perform any initialization required after all
 * species have been added. For example, it might be used to
 * resize internal work arrays that must have an entry for
 * each species.  The base class implementation does nothing,
 * and subclasses that do not require initialization do not
 * need to overload this method.  When importing a CTML phase
 * description, this method is called just prior to returning
 * from function importPhase.
 *
 * @see importCTML.cpp
 */
void IonsFromNeutralVPSSTP::initThermo()
{
    initLengths();
    GibbsExcessVPSSTP::initThermo();
}
//====================================================================================================================

//   Initialize lengths of local variables after all species have
//   been identified.
void IonsFromNeutralVPSSTP::initLengths()
{
    m_kk = nSpecies();
    numNeutralMoleculeSpecies_ = neutralMoleculePhase_->nSpecies();
    moleFractions_.resize(m_kk);
    fm_neutralMolec_ions_.resize(numNeutralMoleculeSpecies_ * m_kk);
    fm_invert_ionForNeutral.resize(m_kk);
    NeutralMolecMoleFractions_.resize(numNeutralMoleculeSpecies_);
    cationList_.resize(m_kk);
    anionList_.resize(m_kk);
    passThroughList_.resize(m_kk);
    moleFractionsTmp_.resize(m_kk);
    muNeutralMolecule_.resize(numNeutralMoleculeSpecies_);
    lnActCoeff_NeutralMolecule_.resize(numNeutralMoleculeSpecies_);
    dlnActCoeffdT_NeutralMolecule_.resize(numNeutralMoleculeSpecies_);
    dlnActCoeffdlnX_diag_NeutralMolecule_.resize(numNeutralMoleculeSpecies_);
    dlnActCoeffdlnN_diag_NeutralMolecule_.resize(numNeutralMoleculeSpecies_);
    dlnActCoeffdlnN_NeutralMolecule_.resize(numNeutralMoleculeSpecies_, numNeutralMoleculeSpecies_, 0.0);

    y.resize(numNeutralMoleculeSpecies_, 0.0);
    dlnActCoeff_NeutralMolecule.resize(numNeutralMoleculeSpecies_, 0.0);
    dX_NeutralMolecule.resize(numNeutralMoleculeSpecies_, 0.0);

}
//====================================================================================================================
//!  Return the factor overlap
/*!
 *     @param elnamesVN
 *     @param elemVectorN
 *     @param nElementsN
 *     @param elnamesVI
 *     @param elemVectorI
 *     @param nElementsI
 *
 */
static double factorOverlap(const std::vector<std::string>& elnamesVN, const std::vector<double>& elemVectorN,
                            const size_t nElementsN, const std::vector<std::string>& elnamesVI,
                            const std::vector<double>& elemVectorI, const size_t nElementsI)
{
    double fMax = 1.0E100;
    for (size_t mi = 0; mi < nElementsI; mi++) {
        if (elnamesVI[mi] != "E") {
            if (elemVectorI[mi] > 1.0E-13) {
                double eiNum = elemVectorI[mi];
                for (size_t mn = 0; mn < nElementsN; mn++) {
                    if (elnamesVI[mi] == elnamesVN[mn]) {
                        if (elemVectorN[mn] <= 1.0E-13) {
                            return 0.0;
                        }
                        fMax = std::min(fMax, elemVectorN[mn] / eiNum);
                    }
                }
            }
        }
    }
    return fMax;
}
//====================================================================================================================
/*
 * initThermoXML()                (virtual from ThermoPhase)
 *   Import and initialize a ThermoPhase object
 *
 * @param phaseNode This object must be the phase node of a
 *             complete XML tree
 *             description of the phase, including all of the
 *             species data. In other words while "phase" must
 *             point to an XML phase object, it must have
 *             sibling nodes "speciesData" that describe
 *             the species in the phase.
 * @param id   ID of the phase. If nonnull, a check is done
 *             to see if phaseNode is pointing to the phase
 *             with the correct id.
 */
void IonsFromNeutralVPSSTP::initThermoXML(XML_Node& phaseNode, const std::string& id)
{
    string stemp;
    if (id.size() > 0) {
        string idp = phaseNode.id();
        if (idp != id) {
            throw CanteraError("IonsFromNeutralVPSSTP::initThermoXML", "phasenode and Id are incompatible");
        }
    }

    /*
     * Find the Thermo XML node
     */
    if (!phaseNode.hasChild("thermo")) {
        throw CanteraError("IonsFromNeutralVPSSTP::initThermoXML", "no thermo XML node");
    }
    XML_Node& thermoNode = phaseNode.child("thermo");

    /*
     * Make sure that the thermo model is IonsFromNeutralMolecule
     */
    stemp = thermoNode.attrib("model");
    string formString = lowercase(stemp);
    if (formString != "ionsfromneutralmolecule") {
        throw CanteraError("IonsFromNeutralVPSSTP::initThermoXML", "model name isn't IonsFromNeutralMolecule: " + formString);
    }

    /*
     * Find the Neutral Molecule Phase
     */
    if (!thermoNode.hasChild("neutralMoleculePhase")) {
        throw CanteraError("IonsFromNeutralVPSSTP::initThermoXML", "no neutralMoleculePhase XML node");
    }
    XML_Node& neutralMoleculeNode = thermoNode.child("neutralMoleculePhase");

    string nsource = neutralMoleculeNode["datasrc"];
    XML_Node* neut_ptr = get_XML_Node(nsource, 0);
    if (!neut_ptr) {
        throw CanteraError("IonsFromNeutralVPSSTP::initThermoXML", "neut_ptr = 0");
    }

    /*
     *  Create the neutralMolecule ThermoPhase if we haven't already
     */
    if (!neutralMoleculePhase_) {
        neutralMoleculePhase_ = newPhase<doublereal>(*neut_ptr);
    }

    size_t k;
    /*
     *   variables that need to be populated
     *
     *    cationList_
     *      numCationSpecies_;
     */

    numCationSpecies_ = 0;
    cationList_.clear();
    for (k = 0; k < m_kk; k++) {
        if (charge(k) > 0) {
            cationList_.push_back(k);
            numCationSpecies_++;
        }
    }

    numAnionSpecies_ = 0;
    anionList_.clear();
    for (k = 0; k < m_kk; k++) {
        if (charge(k) < 0) {
            anionList_.push_back(k);
            numAnionSpecies_++;
        }
    }

    numPassThroughSpecies_ = 0;
    passThroughList_.clear();
    for (k = 0; k < m_kk; k++) {
        if (charge(k) == 0) {
            passThroughList_.push_back(k);
            numPassThroughSpecies_++;
        }
    }

    PDSS_IonsFromNeutral* speciesSS = 0;
    indexSpecialSpecies_ = npos;
    for (k = 0; k < m_kk; k++) {
        speciesSS = dynamic_cast<PDSS_IonsFromNeutral*>(providePDSS(k));
        if (!speciesSS) {
            throw CanteraError("initThermoXML", "Dynamic cast failed");
        }
        if (speciesSS->specialSpecies_ == 1) {
            indexSpecialSpecies_ = k;
        }
        if (speciesSS->specialSpecies_ == 2) {
            indexSecondSpecialSpecies_ = k;
        }
    }

    size_t nElementsN = neutralMoleculePhase_->nElements();
    const std::vector<std::string>& elnamesVN = neutralMoleculePhase_->elementNames();
    std::vector<double> elemVectorN(nElementsN);
    std::vector<double> elemVectorN_orig(nElementsN);

    size_t nElementsI = nElements();
    const std::vector<std::string>& elnamesVI = elementNames();
    std::vector<double> elemVectorI(nElementsI);

    vector<doublereal> fm_tmp(m_kk);
    for (size_t k = 0; k < m_kk; k++) {
        fm_invert_ionForNeutral[k] = npos;
    }
    /*    for (int jNeut = 0; jNeut <  numNeutralMoleculeSpecies_; jNeut++) {
     fm_invert_ionForNeutral[jNeut] = -1;
     }*/
    for (size_t jNeut = 0; jNeut < numNeutralMoleculeSpecies_; jNeut++) {
        for (size_t m = 0; m < nElementsN; m++) {
            elemVectorN[m] = neutralMoleculePhase_->nAtoms(jNeut, m);
        }
        elemVectorN_orig = elemVectorN;
        fm_tmp.assign(m_kk, 0.0);

        for (size_t m = 0; m < nElementsI; m++) {
            elemVectorI[m] = nAtoms(indexSpecialSpecies_, m);
        }
        double fac = factorOverlap(elnamesVN, elemVectorN, nElementsN, elnamesVI, elemVectorI, nElementsI);
        if (fac > 0.0) {
            for (size_t m = 0; m < nElementsN; m++) {
                std::string mName = elnamesVN[m];
                for (size_t mi = 0; mi < nElementsI; mi++) {
                    std::string eName = elnamesVI[mi];
                    if (mName == eName) {
                        elemVectorN[m] -= fac * elemVectorI[mi];
                    }

                }
            }
        }
        fm_neutralMolec_ions_[indexSpecialSpecies_ + jNeut * m_kk] += fac;

        for (k = 0; k < m_kk; k++) {
            for (size_t m = 0; m < nElementsI; m++) {
                elemVectorI[m] = nAtoms(k, m);
            }
            double fac = factorOverlap(elnamesVN, elemVectorN, nElementsN, elnamesVI, elemVectorI, nElementsI);
            if (fac > 0.0) {
                for (size_t m = 0; m < nElementsN; m++) {
                    std::string mName = elnamesVN[m];
                    for (size_t mi = 0; mi < nElementsI; mi++) {
                        std::string eName = elnamesVI[mi];
                        if (mName == eName) {
                            elemVectorN[m] -= fac * elemVectorI[mi];
                        }

                    }
                }
                bool notTaken = true;
                for (size_t iNeut = 0; iNeut < jNeut; iNeut++) {
                    if (fm_invert_ionForNeutral[k] == iNeut) {
                        notTaken = false;
                    }
                }
                if (notTaken) {
                    fm_invert_ionForNeutral[k] = jNeut;
                } else {
                    throw CanteraError("IonsFromNeutralVPSSTP::initThermoXML",
                            "Simple formula matrix generation failed, one cation is shared between two salts");
                }
            }
            fm_neutralMolec_ions_[k + jNeut * m_kk] += fac;
        }

        // Ok check the work
        for (size_t m = 0; m < nElementsN; m++) {
            if (fabs(elemVectorN[m]) > 1.0E-13) {
                throw CanteraError("IonsFromNeutralVPSSTP::initThermoXML", "Simple formula matrix generation failed");
            }
        }

    }
    /*
     * This includes the setStateFromXML calls
     */
    GibbsExcessVPSSTP::initThermoXML(phaseNode, id);

    /*
     * There is one extra step here. We assure ourselves that we
     * have charge conservation.
     */
}
//====================================================================================================================
// Update the activity coefficients
/*
 * This function will be called to update the internally stored
 * natural logarithm of the activity coefficients
 *
 */
void IonsFromNeutralVPSSTP::s_update_lnActCoeff() const
{
    size_t icat, jNeut;
    doublereal fmij;
    /*
     * Get the activity coefficiens of the neutral molecules
     */
    neutralMoleculePhase_->getLnActivityCoefficients(DATA_PTR(lnActCoeff_NeutralMolecule_));

    switch (ionSolnType_) {
    case cIonSolnType_PASSTHROUGH:
        break;
    case cIonSolnType_SINGLEANION:

        // Do the cation list
        for (size_t k = 0; k < cationList_.size(); k++) {
            //! Get the id for the next cation
            icat = cationList_[k];
            jNeut = fm_invert_ionForNeutral[icat];
            fmij = fm_neutralMolec_ions_[icat + jNeut * m_kk];
            lnActCoeff_Scaled_[icat] = lnActCoeff_NeutralMolecule_[jNeut] / fmij;
        }

        // Do the anion list
        icat = anionList_[0];
        jNeut = fm_invert_ionForNeutral[icat];
        lnActCoeff_Scaled_[icat] = 0.0;

        // Do the list of neutral molecules
        for (size_t k = 0; k < numPassThroughSpecies_; k++) {
            icat = passThroughList_[k];
            jNeut = fm_invert_ionForNeutral[icat];
            lnActCoeff_Scaled_[icat] = lnActCoeff_NeutralMolecule_[jNeut];
        }
        break;

    case cIonSolnType_SINGLECATION:
        throw CanteraError("IonsFromNeutralVPSSTP::s_update_lnActCoeff", "Unimplemented type");
        break;
    case cIonSolnType_MULTICATIONANION:
        throw CanteraError("IonsFromNeutralVPSSTP::s_update_lnActCoeff", "Unimplemented type");
        break;
    default:
        throw CanteraError("IonsFromNeutralVPSSTP::s_update_lnActCoeff", "Unimplemented type");
        break;
    }

}
//====================================================================================================================
// Get the change in activity coefficients w.r.t. change in state (temp, mole fraction, etc.) along
// a line in parameter space or along a line in physical space
/*
 *
 * @param dTds           Input of temperature change along the path
 * @param dXds           Input vector of changes in mole fraction along the path. length = m_kk
 *                       Along the path length it must be the case that the mole fractions sum to one.
 * @param dlnActCoeffds  Output vector of the directional derivatives of the
 *                       log Activity Coefficients along the path. length = m_kk
 */
void IonsFromNeutralVPSSTP::getdlnActCoeffds(const doublereal dTds, const doublereal* const dXds, doublereal* dlnActCoeffds) const
{
    size_t icat, jNeut;
    doublereal fmij;
    /*
     * Get the activity coefficients of the neutral molecules
     */
    if (!geThermo) {
        for (size_t k = 0; k < m_kk; k++) {
            dlnActCoeffds[k] = dXds[k] / moleFractions_[k];
        }
        return;
    }

    //    static vector_fp dlnActCoeff_NeutralMolecule(numNeutMolSpec);
    //    static vector_fp dX_NeutralMolecule(numNeutMolSpec);

    getNeutralMoleculeMoleGrads(DATA_PTR(dXds),DATA_PTR(dX_NeutralMolecule));

    // All mole fractions returned to normal

    geThermo->getdlnActCoeffds(dTds, DATA_PTR(dX_NeutralMolecule), DATA_PTR(dlnActCoeff_NeutralMolecule));

    switch (ionSolnType_) {
    case cIonSolnType_PASSTHROUGH:
        break;
    case cIonSolnType_SINGLEANION:

        // Do the cation list
        for (size_t k = 0; k < cationList_.size(); k++) {
            //! Get the id for the next cation
            icat = cationList_[k];
            jNeut = fm_invert_ionForNeutral[icat];
            fmij = fm_neutralMolec_ions_[icat + jNeut * m_kk];
            dlnActCoeffds[icat] = dlnActCoeff_NeutralMolecule[jNeut] / fmij;
        }

        // Do the anion list
        icat = anionList_[0];
        jNeut = fm_invert_ionForNeutral[icat];
        dlnActCoeffds[icat] = 0.0;

        // Do the list of neutral molecules
        for (size_t k = 0; k < numPassThroughSpecies_; k++) {
            icat = passThroughList_[k];
            jNeut = fm_invert_ionForNeutral[icat];
            dlnActCoeffds[icat] = dlnActCoeff_NeutralMolecule[jNeut];
        }
        break;

    case cIonSolnType_SINGLECATION:
        throw CanteraError("IonsFromNeutralVPSSTP::s_update_lnActCoeffds", "Unimplemented type");
        break;
    case cIonSolnType_MULTICATIONANION:
        throw CanteraError("IonsFromNeutralVPSSTP::s_update_lnActCoeffds", "Unimplemented type");
        break;
    default:
        throw CanteraError("IonsFromNeutralVPSSTP::s_update_lnActCoeffds", "Unimplemented type");
        break;
    }

}
//====================================================================================================================
// Update the temperature derivative of the ln activity coefficients
/*
 * This function will be called to update the internally stored
 * temperature derivative of the natural logarithm of the activity coefficients
 */
void IonsFromNeutralVPSSTP::s_update_dlnActCoeffdT() const
{
    size_t icat, jNeut;
    doublereal fmij;
    /*
     * Get the activity coefficients of the neutral molecules
     */
    if (!geThermo) {
        dlnActCoeffdT_Scaled_.assign(m_kk, 0.0);
        return;
    }

    geThermo->getdlnActCoeffdT(DATA_PTR(dlnActCoeffdT_NeutralMolecule_));

    switch (ionSolnType_) {
    case cIonSolnType_PASSTHROUGH:
        break;
    case cIonSolnType_SINGLEANION:

        // Do the cation list
        for (size_t k = 0; k < cationList_.size(); k++) {
            //! Get the id for the next cation
            icat = cationList_[k];
            jNeut = fm_invert_ionForNeutral[icat];
            fmij = fm_neutralMolec_ions_[icat + jNeut * m_kk];
            dlnActCoeffdT_Scaled_[icat] = dlnActCoeffdT_NeutralMolecule_[jNeut] / fmij;
        }

        // Do the anion list
        icat = anionList_[0];
        jNeut = fm_invert_ionForNeutral[icat];
        dlnActCoeffdT_Scaled_[icat] = 0.0;

        // Do the list of neutral molecules
        for (size_t k = 0; k < numPassThroughSpecies_; k++) {
            icat = passThroughList_[k];
            jNeut = fm_invert_ionForNeutral[icat];
            dlnActCoeffdT_Scaled_[icat] = dlnActCoeffdT_NeutralMolecule_[jNeut];
        }
        break;

    case cIonSolnType_SINGLECATION:
        throw CanteraError("IonsFromNeutralVPSSTP::s_update_lnActCoeffdT", "Unimplemented type");
        break;
    case cIonSolnType_MULTICATIONANION:
        throw CanteraError("IonsFromNeutralVPSSTP::s_update_lnActCoeffdT", "Unimplemented type");
        break;
    default:
        throw CanteraError("IonsFromNeutralVPSSTP::s_update_lnActCoeffdT", "Unimplemented type");
        break;
    }

}
//====================================================================================================================
/*
 * This function will be called to update the internally stored
 * temperature derivative of the natural logarithm of the activity coefficients
 */
void IonsFromNeutralVPSSTP::s_update_dlnActCoeff_dlnX_diag() const
{
    size_t icat, jNeut;
    doublereal fmij;
    /*
     * Get the activity coefficients of the neutral molecules
     */
    if (!geThermo) {
        dlnActCoeffdlnX_diag_.assign(m_kk, 0.0);
        return;
    }

    geThermo->getdlnActCoeffdlnX_diag(DATA_PTR(dlnActCoeffdlnX_diag_NeutralMolecule_));

    switch (ionSolnType_) {
    case cIonSolnType_PASSTHROUGH:
        break;
    case cIonSolnType_SINGLEANION:

        // Do the cation list
        for (size_t k = 0; k < cationList_.size(); k++) {
            //! Get the id for the next cation
            icat = cationList_[k];
            jNeut = fm_invert_ionForNeutral[icat];
            fmij = fm_neutralMolec_ions_[icat + jNeut * m_kk];
            dlnActCoeffdlnX_diag_[icat] = dlnActCoeffdlnX_diag_NeutralMolecule_[jNeut] / fmij;
        }

        // Do the anion list
        icat = anionList_[0];
        jNeut = fm_invert_ionForNeutral[icat];
        dlnActCoeffdlnX_diag_[icat] = 0.0;

        // Do the list of neutral molecules
        for (size_t k = 0; k < numPassThroughSpecies_; k++) {
            icat = passThroughList_[k];
            jNeut = fm_invert_ionForNeutral[icat];
            dlnActCoeffdlnX_diag_[icat] = dlnActCoeffdlnX_diag_NeutralMolecule_[jNeut];
        }
        break;

    case cIonSolnType_SINGLECATION:
        throw CanteraError("IonsFromNeutralVPSSTP::s_update_lnActCoeff_dlnX_diag()", "Unimplemented type");
        break;
    case cIonSolnType_MULTICATIONANION:
        throw CanteraError("IonsFromNeutralVPSSTP::s_update_lnActCoeff_dlnX_diag()", "Unimplemented type");
        break;
    default:
        throw CanteraError("IonsFromNeutralVPSSTP::s_update_lnActCoeff_dlnX_diag()", "Unimplemented type");
        break;
    }

}
//====================================================================================================================
/*
 * This function will be called to update the internally stored
 * temperature derivative of the natural logarithm of the activity coefficients
 */
void IonsFromNeutralVPSSTP::s_update_dlnActCoeff_dlnN_diag() const
{
    size_t icat, jNeut;
    doublereal fmij;
    /*
     * Get the activity coefficients of the neutral molecules
     */
    if (!geThermo) {
        dlnActCoeffdlnN_diag_.assign(m_kk, 0.0);
        return;
    }

    geThermo->getdlnActCoeffdlnN_diag(DATA_PTR(dlnActCoeffdlnN_diag_NeutralMolecule_));

    switch (ionSolnType_) {
    case cIonSolnType_PASSTHROUGH:
        break;
    case cIonSolnType_SINGLEANION:

        // Do the cation list
        for (size_t k = 0; k < cationList_.size(); k++) {
            //! Get the id for the next cation
            icat = cationList_[k];
            jNeut = fm_invert_ionForNeutral[icat];
            fmij = fm_neutralMolec_ions_[icat + jNeut * m_kk];
            dlnActCoeffdlnN_diag_[icat] = dlnActCoeffdlnN_diag_NeutralMolecule_[jNeut] / fmij;
        }

        // Do the anion list
        icat = anionList_[0];
        jNeut = fm_invert_ionForNeutral[icat];
        dlnActCoeffdlnN_diag_[icat] = 0.0;

        // Do the list of neutral molecules
        for (size_t k = 0; k < numPassThroughSpecies_; k++) {
            icat = passThroughList_[k];
            jNeut = fm_invert_ionForNeutral[icat];
            dlnActCoeffdlnN_diag_[icat] = dlnActCoeffdlnN_diag_NeutralMolecule_[jNeut];
        }
        break;

    case cIonSolnType_SINGLECATION:
        throw CanteraError("IonsFromNeutralVPSSTP::s_update_lnActCoeff_dlnN_diag()", "Unimplemented type");
        break;
    case cIonSolnType_MULTICATIONANION:
        throw CanteraError("IonsFromNeutralVPSSTP::s_update_lnActCoeff_dlnN_diag()", "Unimplemented type");
        break;
    default:
        throw CanteraError("IonsFromNeutralVPSSTP::s_update_lnActCoeff_dlnN_diag()", "Unimplemented type");
        break;
    }

}
//====================================================================================================================
// Update the derivative of the log of the activity coefficients
//  wrt log(number of moles) - diagonal components
/*
 * This function will be called to update the internally stored
 * derivative of the natural logarithm of the activity coefficients
 * wrt logarithm of the number of moles of given species.
 */
void IonsFromNeutralVPSSTP::s_update_dlnActCoeff_dlnN() const
{
    size_t kcat = 0, kNeut = 0, mcat = 0, mNeut = 0;
    doublereal fmij = 0.0, mfmij;
    dlnActCoeffdlnN_.zero();
    /*
     * Get the activity coefficients of the neutral molecules
     */
    if (!geThermo) {
        throw CanteraError("IonsFromNeutralVPSSTP::s_update_dlnActCoeff_dlnN()", "dynamic cast failed");
    }
    size_t nsp_ge = geThermo->nSpecies();
    geThermo->getdlnActCoeffdlnN(nsp_ge, &(dlnActCoeffdlnN_NeutralMolecule_(0, 0)));

    switch (ionSolnType_) {
    case cIonSolnType_PASSTHROUGH:
        break;
    case cIonSolnType_SINGLEANION:

        // Do the cation list
        for (size_t k = 0; k < cationList_.size(); k++) {
            for (size_t m = 0; m < cationList_.size(); m++) {
                kcat = cationList_[k];

                kNeut = fm_invert_ionForNeutral[kcat];
                fmij = fm_neutralMolec_ions_[kcat + kNeut * m_kk];
                dlnActCoeffdlnN_diag_[kcat] = dlnActCoeffdlnN_diag_NeutralMolecule_[kNeut] / fmij;

                mcat = cationList_[m];
                mNeut = fm_invert_ionForNeutral[mcat];
                mfmij = fm_neutralMolec_ions_[mcat + mNeut * m_kk];

                dlnActCoeffdlnN_(kcat, mcat) = dlnActCoeffdlnN_NeutralMolecule_(kNeut, mNeut) * mfmij / fmij;

            }
            for (size_t m = 0; m < numPassThroughSpecies_; m++) {
                mcat = passThroughList_[m];
                mNeut = fm_invert_ionForNeutral[mcat];
                dlnActCoeffdlnN_(kcat, mcat) = dlnActCoeffdlnN_NeutralMolecule_(kNeut, mNeut) / fmij;
            }
        }

        // Do the anion list -> anion activity coefficient is one
        kcat = anionList_[0];
        kNeut = fm_invert_ionForNeutral[kcat];
        for (size_t k = 0; k < m_kk; k++) {
            dlnActCoeffdlnN_(kcat, k) = 0.0;
            dlnActCoeffdlnN_(k, kcat) = 0.0;
        }

        // Do the list of neutral molecules
        for (size_t k = 0; k < numPassThroughSpecies_; k++) {
            kcat = passThroughList_[k];
            kNeut = fm_invert_ionForNeutral[kcat];
            dlnActCoeffdlnN_diag_[kcat] = dlnActCoeffdlnN_diag_NeutralMolecule_[kNeut];

            for (size_t m = 0; m < m_kk; m++) {
                mcat = passThroughList_[m];
                mNeut = fm_invert_ionForNeutral[mcat];
                dlnActCoeffdlnN_(kcat, mcat) = dlnActCoeffdlnN_NeutralMolecule_(kNeut, mNeut);
            }

            for (size_t m = 0; m < cationList_.size(); m++) {
                mcat = cationList_[m];
                mNeut = fm_invert_ionForNeutral[mcat];
                mfmij = fm_neutralMolec_ions_[mcat + mNeut * m_kk];
                dlnActCoeffdlnN_(kcat, mcat) = dlnActCoeffdlnN_NeutralMolecule_(kNeut, mNeut);
            }

        }
        break;

    case cIonSolnType_SINGLECATION:
        throw CanteraError("IonsFromNeutralVPSSTP::s_update_lnActCoeff_dlnN", "Unimplemented type");
        break;
    case cIonSolnType_MULTICATIONANION:
        throw CanteraError("IonsFromNeutralVPSSTP::s_update_lnActCoeff_dlnN", "Unimplemented type");
        break;
    default:
        throw CanteraError("IonsFromNeutralVPSSTP::s_update_lnActCoeff_dlnN", "Unimplemented type");
        break;
    }
}
//====================================================================================================================
}
//======================================================================================================================<|MERGE_RESOLUTION|>--- conflicted
+++ resolved
@@ -105,7 +105,6 @@
     //dX_NeutralMolecule.resize(numNeutMolSpec);
 }
 //====================================================================================================================
-<<<<<<< HEAD
 IonsFromNeutralVPSSTP::IonsFromNeutralVPSSTP(XML_Node& phaseRoot, const std::string& id, thermo_t* neutralPhase) :
         GibbsExcessVPSSTP(),
         ionSolnType_(cIonSolnType_SINGLEANION),
@@ -121,24 +120,6 @@
         muNeutralMolecule_(0),
 
         lnActCoeff_NeutralMolecule_(0)
-=======
-IonsFromNeutralVPSSTP::IonsFromNeutralVPSSTP(XML_Node& phaseRoot,
-        const std::string& id, ThermoPhase* neutralPhase) :
-    GibbsExcessVPSSTP(),
-    ionSolnType_(cIonSolnType_SINGLEANION),
-    numNeutralMoleculeSpecies_(0),
-    indexSpecialSpecies_(npos),
-    indexSecondSpecialSpecies_(npos),
-    numCationSpecies_(0),
-    numAnionSpecies_(0),
-    numPassThroughSpecies_(0),
-    neutralMoleculePhase_(neutralPhase),
-    IOwnNThermoPhase_(true),
-    moleFractionsTmp_(0),
-    muNeutralMolecule_(0),
-
-    lnActCoeff_NeutralMolecule_(0)
->>>>>>> e48bd48c
 {
     if (neutralPhase) {
         IOwnNThermoPhase_ = false;
@@ -288,28 +269,17 @@
 {
 
     if (inputFile.size() == 0) {
-<<<<<<< HEAD
         throw CanteraError("MargulesVPSSTP:constructPhaseFile", "input file is null");
-=======
-        throw CanteraError("MargulesVPSSTP:constructPhaseFile",
-                           "input file is null");
->>>>>>> e48bd48c
     }
     string path = findInputFile(inputFile);
     std::ifstream fin(path.c_str());
     if (!fin) {
-<<<<<<< HEAD
         throw CanteraError("MargulesVPSSTP:constructPhaseFile", "could not open " + path + " for reading.");
-=======
-        throw CanteraError("MargulesVPSSTP:constructPhaseFile","could not open "
-                           +path+" for reading.");
->>>>>>> e48bd48c
     }
     /*
      * The phase object automatically constructs an XML object.
      * Use this object to store information.
      */
-<<<<<<< HEAD
     XML_Node &phaseNode_XML = xml();
     XML_Node *fxml = new XML_Node();
     fxml->build(fin);
@@ -317,16 +287,6 @@
     if (!fxml_phase) {
         throw CanteraError("MargulesVPSSTP:constructPhaseFile",
                 "ERROR: Can not find phase named " + id + " in file named " + inputFile);
-=======
-    XML_Node& phaseNode_XML = xml();
-    XML_Node* fxml = new XML_Node();
-    fxml->build(fin);
-    XML_Node* fxml_phase = findXMLPhase(fxml, id);
-    if (!fxml_phase) {
-        throw CanteraError("MargulesVPSSTP:constructPhaseFile",
-                           "ERROR: Can not find phase named " +
-                           id + " in file named " + inputFile);
->>>>>>> e48bd48c
     }
     fxml_phase->copy(&phaseNode_XML);
     constructPhaseXML(*fxml_phase, id);
@@ -367,12 +327,7 @@
     if (id.size() > 0) {
         string idp = phaseNode.id();
         if (idp != id) {
-<<<<<<< HEAD
             throw CanteraError("IonsFromNeutralVPSSTP::constructPhaseXML", "phasenode and Id are incompatible");
-=======
-            throw CanteraError("IonsFromNeutralVPSSTP::constructPhaseXML",
-                               "phasenode and Id are incompatible");
->>>>>>> e48bd48c
         }
     }
 
@@ -380,69 +335,38 @@
      * Find the thermo XML node
      */
     if (!phaseNode.hasChild("thermo")) {
-<<<<<<< HEAD
         throw CanteraError("IonsFromNeutralVPSSTP::constructPhaseXML", "no thermo XML node");
     }
     XML_Node& thermoNode = phaseNode.child("thermo");
 
-=======
-        throw CanteraError("IonsFromNeutralVPSSTP::constructPhaseXML",
-                           "no thermo XML node");
-    }
-    XML_Node& thermoNode = phaseNode.child("thermo");
-
-
-
->>>>>>> e48bd48c
     /*
      * Make sure that the thermo model is IonsFromNeutralMolecule
      */
     stemp = thermoNode.attrib("model");
     string formString = lowercase(stemp);
     if (formString != "ionsfromneutralmolecule") {
-<<<<<<< HEAD
         throw CanteraError("IonsFromNeutralVPSSTP::constructPhaseXML", "model name isn't IonsFromNeutralMolecule: " + formString);
-=======
-        throw CanteraError("IonsFromNeutralVPSSTP::constructPhaseXML",
-                           "model name isn't IonsFromNeutralMolecule: " + formString);
->>>>>>> e48bd48c
     }
 
     /*
      * Find the Neutral Molecule Phase
      */
     if (!thermoNode.hasChild("neutralMoleculePhase")) {
-<<<<<<< HEAD
         throw CanteraError("IonsFromNeutralVPSSTP::constructPhaseXML", "no neutralMoleculePhase XML node");
-=======
-        throw CanteraError("IonsFromNeutralVPSSTP::constructPhaseXML",
-                           "no neutralMoleculePhase XML node");
->>>>>>> e48bd48c
     }
     XML_Node& neutralMoleculeNode = thermoNode.child("neutralMoleculePhase");
 
     string nsource = neutralMoleculeNode["datasrc"];
-<<<<<<< HEAD
     XML_Node *neut_ptr = get_XML_Node(nsource, 0);
     if (!neut_ptr) {
         throw CanteraError("IonsFromNeutralVPSSTP::constructPhaseXML", "neut_ptr = 0");
-=======
-    XML_Node* neut_ptr = get_XML_Node(nsource, 0);
-    if (!neut_ptr) {
-        throw CanteraError("IonsFromNeutralVPSSTP::constructPhaseXML",
-                           "neut_ptr = 0");
->>>>>>> e48bd48c
     }
 
     /*
      *  Create the neutralMolecule ThermoPhase if we haven't already
      */
     if (!neutralMoleculePhase_) {
-<<<<<<< HEAD
         neutralMoleculePhase_ = newPhase<doublereal>(*neut_ptr);
-=======
-        neutralMoleculePhase_  = newPhase(*neut_ptr);
->>>>>>> e48bd48c
     }
 
     /*
@@ -452,16 +376,8 @@
      */
     bool m_ok = importPhase(phaseNode, this);
     if (!m_ok) {
-<<<<<<< HEAD
         throw CanteraError("IonsFromNeutralVPSSTP::constructPhaseXML", "importPhase failed ");
     }
-=======
-        throw CanteraError("IonsFromNeutralVPSSTP::constructPhaseXML",
-                           "importPhase failed ");
-    }
-
-}
->>>>>>> e48bd48c
 
 }
 
