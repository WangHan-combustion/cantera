--- conflicted
+++ resolved
@@ -316,17 +316,10 @@
     if (cached.state1 != tnow) {
         m_spthermo->update(tnow, &m_cp0_R[0], &m_h0_RT[0], &m_s0_R[0]);
         cached.state1 = tnow;
-<<<<<<< HEAD
-        Map<VectorXd>(m_g0_RT.data(), m_kk) = Map<const VectorXd>(m_h0_RT.data(), m_kk) -
-                                              Map<const VectorXd>(m_s0_R.data(), m_kk);
-        m_logc0 = log(m_p0 / RT());
-=======
-
         // update the species Gibbs functions
         for (size_t k = 0; k < m_kk; k++) {
             m_g0_RT[k] = m_h0_RT[k] - m_s0_R[k];
         }
->>>>>>> c982f504
     }
 }
 }