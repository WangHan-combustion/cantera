--- conflicted
+++ resolved
@@ -106,19 +106,7 @@
 {
 }
 
-<<<<<<< HEAD
-// Duplication function
-/*
- * This virtual function is used to create a duplicate of the
- * current phase. It's used to duplicate the phase when given
- * a ThermoPhase pointer to the phase.
- *
- * @return It returns a ThermoPhase pointer.
- */
 thermo_t* MineralEQ3::duplMyselfAsThermoPhase() const
-=======
-ThermoPhase* MineralEQ3::duplMyselfAsThermoPhase() const
->>>>>>> 61abf386
 {
     return new MineralEQ3(*this);
 }
@@ -378,12 +366,7 @@
     m_Mu0_pr_tr = dg + totalSum;
 }
 
-<<<<<<< HEAD
 // Explicit Instantiation Section
 // template class MineralEQ3<doublereal>;
 
-}
-
-=======
-}
->>>>>>> 61abf386
+}