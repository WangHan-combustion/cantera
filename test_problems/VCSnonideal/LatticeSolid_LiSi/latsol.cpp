--- conflicted
+++ resolved
@@ -15,13 +15,8 @@
     VCSnonideal::vcs_timing_print_lvl = 0;
 
     // Create the phases
-<<<<<<< HEAD
     std::auto_ptr<thermo_t_double> LiSi_solid(newPhase<doublereal>("Li7Si3_ls.xml",
-                                                   "Li7Si3_and_Interstitials(S)"));
-=======
-    std::auto_ptr<ThermoPhase> LiSi_solid(newPhase("Li7Si3_ls.xml",
                                           "Li7Si3_and_Interstitials(S)"));
->>>>>>> e48bd48c
     FixedChemPotSSTP LiFixed("Li", -2.3E7);
     MargulesVPSSTP salt(1);
 
