--- conflicted
+++ resolved
@@ -492,13 +492,8 @@
 
     //! Get the species concentrations (kmol/m^3).
     //!     @param[out] c Array of species concentrations Length must be
-<<<<<<< HEAD
-    //! greater than or equal to the number of species.
+    //!                   greater than or equal to the number of species.
     void getConcentrations(ValAndDerivType* const c) const;
-=======
-    //!                   greater than or equal to the number of species.
-    void getConcentrations(doublereal* const c) const;
->>>>>>> 61abf386
 
     //! Concentration of species k.
     //! If k is outside the valid range, an exception will be thrown.
@@ -575,14 +570,8 @@
 
     //! Set the internally stored density (kg/m^3) of the phase
     //! Note the density of a phase is an independent variable.
-<<<<<<< HEAD
-    //!     @param[in] density density (kg/m^3).
-    virtual void setDensity(const doublereal density_)
-    {
-=======
     //!     @param[in] density_ density (kg/m^3).
     virtual void setDensity(const doublereal density_) {
->>>>>>> 61abf386
         if (density_ <= 0.0) {
             throw CanteraError("Phase::setDensity()", "density must be positive");
         }
