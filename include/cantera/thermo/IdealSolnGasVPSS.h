--- conflicted
+++ resolved
@@ -63,17 +63,11 @@
     /// Destructor.
     virtual ~IdealSolnGasVPSS();
 
-<<<<<<< HEAD
-    /*
-     * Duplication routine
-     */
+    //! Duplication routine
     virtual thermo_t * duplMyselfAsThermoPhase() const;
-=======
-    //! Duplication routine
-    virtual ThermoPhase* duplMyselfAsThermoPhase() const;
->>>>>>> 61abf386
-
-    //@}
+
+
+
     //! @name  Utilities (IdealSolnGasVPSS)
     //@{
     /**
