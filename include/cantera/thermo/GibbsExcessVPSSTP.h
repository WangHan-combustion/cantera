--- conflicted
+++ resolved
@@ -130,19 +130,8 @@
      *  inherited from ThermoPhase even if the application only has
      *  a pointer to ThermoPhase to work with.
      */
-<<<<<<< HEAD
     virtual thermo_t* duplMyselfAsThermoPhase() const;
-
-    /**
-     *
-     * @name  Utilities
-     * @{
-     */
-
-=======
-    virtual ThermoPhase* duplMyselfAsThermoPhase() const;
     //! @}
->>>>>>> 61abf386
 
     //! Equation of state type flag.
     /*!
