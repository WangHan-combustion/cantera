--- conflicted
+++ resolved
@@ -59,28 +59,9 @@
     //! Default constructor.
     MixTransport();
 
-<<<<<<< HEAD
     virtual std::string transportType() const {
         return "Mix";
     }
-=======
-    MixTransport(const MixTransport& right);
-    MixTransport& operator=(const MixTransport& right);
-    virtual Transport* duplMyselfAsTransport() const;
-
-    //! Return the model id for transport
-    /*!
-     * @return cMixtureAverage
-     */
-    virtual int model() const
-    {
-        warn_deprecated("MixTransport::model",
-                        "To be removed after Cantera 2.3.");
-        return cMixtureAveraged;
-    }
-
-    virtual std::string transportType() const { return "Mix"; }
->>>>>>> 34a45636
 
     //! Return the thermal diffusion coefficients
     /*!
