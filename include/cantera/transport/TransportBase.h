/**
 * @file TransportBase.h Headers for the Transport object, which is the virtual
 *     base class for all transport property evaluators and also includes the
 *     tranprops group definition (see \ref tranprops and \link
 *     Cantera::Transport Transport \endlink) .
 */

// This file is part of Cantera. See License.txt in the top-level directory or
// at http://www.cantera.org/license.txt for license and copyright information.

/**
 * @defgroup tranprops Transport Properties for Species in Phases
 *
 * @ingroup phases
 *
 * These classes provide transport properties.
 */

#ifndef CT_TRANSPORTBASE_H
#define CT_TRANSPORTBASE_H

#include "cantera/thermo/ThermoPhase.h"

namespace Cantera
{

class LiquidTransportParams;
class SolidTransportData;

/*!
 * \addtogroup tranprops
 */
//!  \cond

const int CK_Mode = 10;

<<<<<<< HEAD
// types of transport models that can be constructed
// @deprecated To be removed after Cantera 2.3.
const int None = 199;
const int cMulticomponent = 200;
const int CK_Multicomponent = 202;
const int cMixtureAveraged = 210;
const int cMixtureAveragedEz = 212;
const int CK_MixtureAveraged = 211;
const int cHighP = 270;
const int cSolidTransport = 300;
const int cDustyGasTransport = 400;
const int cUserTransport = 500;
const int cFtnTransport = 600;
const int cLiquidTransport = 700;
const int cSimpleTransport = 770;
const int cRadiativeTransport = 800;
const int cWaterTransport = 721;
=======
>>>>>>> 0d3c7041
//!   \endcond

//! The diffusion fluxes must be referenced to a particular reference
//! fluid velocity.
/*!
 * Most typical is to reference the diffusion fluxes to the mass averaged
 * velocity, but referencing to the mole averaged velocity is suitable for some
 * liquid flows, and referencing to a single species is suitable for solid phase
 * transport within a lattice.  Currently, the identity of the reference
 * velocity is coded into each transport object as a typedef named
 * VelocityBasis, which is equated to an integer. Negative values of this
 * variable refer to mass or mole-averaged velocities.  Zero or positive
 * quantities refers to the reference velocity being referenced to a particular
 * species. Below are the predefined constants for its value.
 *
 * - VB_MASSAVG    Diffusion velocities are based on the mass averaged velocity
 * - VB_MOLEAVG    Diffusion velocities are based on the mole averaged velocities
 * - VB_SPECIES_0  Diffusion velocities are based on the relative motion wrt species 0
 * - ...
 * - VB_SPECIES_3  Diffusion velocities are based on the relative motion wrt species 3
 *
 * @ingroup tranprops
 */
typedef int VelocityBasis;

/*!
 * \addtogroup tranprops
 */
//@{
//! Diffusion velocities are based on the mass averaged velocity
const VelocityBasis VB_MASSAVG = -1;
//! Diffusion velocities are based on the mole averaged velocities
const VelocityBasis VB_MOLEAVG = -2;
//! Diffusion velocities are based on the relative motion wrt species 0
const VelocityBasis VB_SPECIES_0 = 0;
//! Diffusion velocities are based on the relative motion wrt species 1
const VelocityBasis VB_SPECIES_1 = 1;
//! Diffusion velocities are based on the relative motion wrt species 2
const VelocityBasis VB_SPECIES_2 = 2;
//! Diffusion velocities are based on the relative motion wrt species 3
const VelocityBasis VB_SPECIES_3 = 3;
//@}

//! Base class for transport property managers.
/*!
 * All classes that compute transport properties for a single phase derive from
 * this class.  Class Transport is meant to be used as a base class only. It is
 * possible to instantiate it, but its methods throw exceptions if called.
 *
 * ## Relationship of the Transport class to the ThermoPhase Class
 *
 * This section describes how calculations are carried out within the Transport
 * class. The Transport class and derived classes of the the Transport class
 * necessarily use the ThermoPhase class to obtain the list of species and the
 * thermodynamic state of the phase.
 *
 * No state information is stored within Transport classes. Queries to the
 * underlying ThermoPhase object must be made to obtain the state of the system.
 *
 * An exception to this however is the state information concerning the the
 * gradients of variables. This information is not stored within the ThermoPhase
 * objects. It may be collected within the Transport objects. In fact, the
 * meaning of const operations within the Transport class refers to calculations
 * which do not change the state of the system nor the state of the first order
 * gradients of the system.
 *
 * When a const operation is evoked within the Transport class, it is also
 * implicitly assumed that the underlying state within the ThermoPhase object
 * has not changed its values.
 *
 * ## Diffusion Fluxes and their Relationship to Reference Velocities
 *
 * The diffusion fluxes must be referenced to a particular reference fluid
 * velocity. Most typical is to reference the diffusion fluxes to the mass
 * averaged velocity, but referencing to the mole averaged velocity is suitable
 * for some liquid flows, and referencing to a single species is suitable for
 * solid phase transport within a lattice.  Currently, the identity of the
 * reference velocity is coded into each transport object as a typedef named
 * VelocityBasis, which is equated to an integer. Negative values of this
 * variable refer to mass or mole-averaged velocities.  Zero or positive
 * quantities refers to the reference velocity being referenced to a particular
 * species. Below are the predefined constants for its value.
 *
 * - VB_MASSAVG    Diffusion velocities are based on the mass averaged velocity
 * - VB_MOLEAVG    Diffusion velocities are based on the mole averaged velocities
 * - VB_SPECIES_0  Diffusion velocities are based on the relative motion wrt species 0
 * - ...
 * - VB_SPECIES_3  Diffusion velocities are based on the relative motion wrt species 3
 *
 * All transport managers specify a default reference velocity in their default
 * constructors. All gas phase transport managers by default specify the mass-
 * averaged velocity as their reference velocities.
 *
 * @todo Provide a general mechanism to store the gradients of state variables
 *        within the system.
 *
 * @ingroup tranprops
 */
class Transport
{
public:
    //!  Constructor.
    /*!
     * New transport managers should be created using TransportFactory, not by
     * calling the constructor directly.
     *
     * @param thermo   Pointer to the ThermoPhase class representing this phase.
     * @param ndim     Dimension of the flux vector used in the calculation.
     *
     * @see TransportFactory
     */
    Transport(thermo_t* thermo=0, size_t ndim = 1);

    virtual ~Transport() {}

    // Transport objects are not copyable or assignable
    Transport(const Transport&) = delete;
    Transport& operator=(const Transport&) = delete;

    //! Identifies the Transport object type. Each derived class should override
    //! this method to return a meaningful identifier.
    virtual std::string transportType() const {
        return "Transport";
    }

    /*!
     * Phase object. Every transport manager is designed to compute properties
     * for a specific phase of a mixture, which might be a liquid solution, a
     * gas mixture, a surface, etc. This method returns a reference to the
     * object representing the phase itself.
     */
    thermo_t& thermo() {
        return *m_thermo;
    }

    /*!
     * Returns true if the transport manager is ready for use.
     */
    bool ready();

    //! Set the number of dimensions to be expected in flux expressions
    /*!
     *  @param ndim  Number of dimensions in flux expressions
     */
    void setNDim(const int ndim);

    //! Return the number of dimensions in flux expressions
    size_t nDim() const {
        return m_nDim;
    }

    //! Check that the specified species index is in range. Throws an exception
    //! if k is greater than nSpecies()
    void checkSpeciesIndex(size_t k) const;

    //! Check that an array size is at least nSpecies(). Throws an exception if
    //! kk is less than nSpecies(). Used before calls which take an array
    //! pointer.
    void checkSpeciesArraySize(size_t kk) const;

    /**
     * @name Transport Properties
     */
    //@{

    /*!
     * The viscosity in Pa-s.
     */
    virtual doublereal viscosity() {
        throw NotImplementedError("Transport::viscosity");
    }

    //! Returns the pure species viscosities
    /*!
     * The units are Pa-s and the length is the number of species
     *
     * @param visc   Vector of viscosities
     */
    virtual void getSpeciesViscosities(doublereal* const visc) {
        throw NotImplementedError("Transport::getSpeciesViscosities");
    }

    //! The bulk viscosity in Pa-s.
    /*!
     * The bulk viscosity is only non-zero in rare cases. Most transport
     * managers either overload this method to return zero, or do not implement
     * it, in which case an exception is thrown if called.
     */
    virtual doublereal bulkViscosity() {
        throw NotImplementedError("Transport::bulkViscosity");
    }

    //! The ionic conductivity in 1/ohm/m.
    virtual doublereal ionConductivity() {
        throw NotImplementedError("Transport::ionConductivity");
    }

    //! Returns the pure species ionic conductivity
    /*!
     *  The units are 1/ohm/m and the length is the number of species
     *
     * @param ionCond   Vector of ionic conductivities
     */
    virtual void getSpeciesIonConductivity(doublereal* const ionCond) {
        throw NotImplementedError("Transport::getSpeciesIonConductivity");
    }

    //! Returns the pointer to the mobility ratios of the species in the phase
    /*!
     * @param mobRat Returns a matrix of mobility ratios for the current
     *               problem. The mobility ratio mobRat(i,j) is defined as the
     *               ratio of the mobility of species i to species j.
     *
     *         mobRat(i,j) = mu_i / mu_j
     *
     * It is returned in fortran-ordering format. i.e. it is returned as
     * mobRat[k], where
     *
     *        k = j * nsp + i
     *
     * The size of mobRat must be at least equal to nsp*nsp
     */
    virtual void mobilityRatio(double* mobRat) {
        throw NotImplementedError("Transport::mobilityRatio");
    }

    //! Returns the pure species limit of the mobility ratios
    /*!
     * The value is dimensionless and the length is the number of species
     *
     * @param mobRat   Vector of mobility ratios
     */
    virtual void getSpeciesMobilityRatio(double** mobRat) {
        throw NotImplementedError("Transport::getSpeciesMobilityRatio");
    }

    //! Returns the self diffusion coefficients of the species in the phase
    /*!
     * The self diffusion coefficient is the diffusion coefficient of a tracer
     * species at the current temperature and composition of the species.
     * Therefore, the dilute limit of transport is assumed for the tracer
     * species. The effective formula may be calculated from the Stefan-Maxwell
     * formulation by adding another row for the tracer species, assigning all
     * D's to be equal to the respective species D's, and then taking the limit
     * as the tracer species mole fraction goes to zero. The corresponding flux
     * equation for the tracer species k in units of kmol m-2 s-1 is.
     *
     * \f[
     *     J_k = - D^{sd}_k \frac{C_k}{R T}  \nabla \mu_k
     * \f]
     *
     * The derivative is taken at constant T and P.
     *
     * The self diffusion calculation is handled by subclasses of
     * LiquidTranInteraction as specified in the input file. These in turn
     * employ subclasses of LTPspecies to determine the individual species self
     * diffusion coeffs.
     *
     * @param selfDiff Vector of self-diffusion coefficients. Length = number
     *                 of species in phase. units = m**2 s-1.
     */
    virtual void selfDiffusion(doublereal* const selfDiff) {
        throw NotImplementedError("Transport::selfDiffusion");
    }

    //! Returns the pure species self diffusion in solution of each species
    /*!
     * The pure species molar volumes are evaluated using the appropriate
     * subclasses of LTPspecies as specified in the input file.
     *
     * @param selfDiff  array of length "number of species"
     *              to hold returned self diffusion coeffs.
     */
    virtual void getSpeciesSelfDiffusion(double** selfDiff) {
        throw NotImplementedError("Transport::getSpeciesSelfDiffusion");
    }

    //! Returns the mixture thermal conductivity in W/m/K.
    /*!
     * Units are in W / m K  or equivalently kg m / s3 K
     *
     * @returns thermal conductivity in W/m/K.
     */
    virtual doublereal thermalConductivity() {
        throw NotImplementedError("Transport::thermalConductivity");
    }

    //! The electrical conductivity (Siemens/m).
    virtual doublereal electricalConductivity() {
        throw NotImplementedError("Transport::electricalConductivity");
    }

    //! Get the Electrical mobilities (m^2/V/s).
    /*!
     * This function returns the mobilities. In some formulations this is equal
     * to the normal mobility multiplied by Faraday's constant.
     *
     * Frequently, but not always, the mobility is calculated from the diffusion
     * coefficient using the Einstein relation
     *
     * \f[
     *      \mu^e_k = \frac{F D_k}{R T}
     * \f]
     *
     * @param mobil_e  Returns the mobilities of the species in array \c
     *               mobil_e. The array must be dimensioned at least as large as
     *               the number of species.
     */
    virtual void getMobilities(doublereal* const mobil_e) {
        throw NotImplementedError("Transport::getMobilities");
    }

    //! Get the fluid mobilities (s kmol/kg).
    /*!
     * This function returns the fluid mobilities. Usually, you have to multiply
     * Faraday's constant into the resulting expression to general a species
     * flux expression.
     *
     * Frequently, but not always, the mobility is calculated from the diffusion
     * coefficient using the Einstein relation
     *
     * \f[
     *      \mu^f_k = \frac{D_k}{R T}
     * \f]
     *
     * @param mobil_f  Returns the mobilities of the species in array \c mobil.
     *               The array must be dimensioned at least as large as the
     *               number of species.
     */
    virtual void getFluidMobilities(doublereal* const mobil_f) {
        throw NotImplementedError("Transport::getFluidMobilities");
    }

    //@}

    //! Compute the mixture electrical conductivity (S m-1) at the current
    //! conditions of the phase (Siemens m-1)
    /*!
     * The electrical conductivity, \f$ \sigma \f$, relates the electric current
     * density, J, to the electric field, E.
     *
     * \f[
     *        \vec{J} = \sigma \vec{E}
     * \f]
     *
     * We assume here that the mixture electrical conductivity is an isotropic
     * quantity, at this stage. Tensors may be included at a later time.
     *
     * The conductivity is the reciprocal of the resistivity.
     *
     * The units are Siemens m-1, where 1 S = 1 A / volt = 1 s^3 A^2 /kg /m^2
     */
    virtual doublereal getElectricConduct() {
        throw NotImplementedError("Transport::getElectricConduct");
    }

    //! Compute the electric current density in A/m^2
    /*!
     * Calculates the electric current density as a vector, given the gradients
     * of the field variables.
     *
     * @param ndim    The number of spatial dimensions (1, 2, or 3).
     * @param grad_T  The temperature gradient (ignored in this model).
     * @param ldx     Leading dimension of the grad_X array.
     * @param grad_X  The gradient of the mole fraction
     * @param ldf     Leading dimension of the grad_V and current vectors.
     * @param grad_V  The electrostatic potential gradient.
     * @param current The electric current in A/m^2. This is a vector of length ndim
     */
    virtual void getElectricCurrent(int ndim,
                                    const doublereal* grad_T,
                                    int ldx,
                                    const doublereal* grad_X,
                                    int ldf,
                                    const doublereal* grad_V,
                                    doublereal* current) {
        throw NotImplementedError("Transport::getElectricCurrent");
    }

    //! Get the species diffusive mass fluxes wrt to the specified solution
    //! averaged velocity, given the gradients in mole fraction and temperature
    /*!
     * Units for the returned fluxes are kg m-2 s-1.
     *
     * Usually the specified solution average velocity is the mass averaged
     * velocity. This is changed in some subclasses, however.
     *
     * @param ndim       Number of dimensions in the flux expressions
     * @param grad_T     Gradient of the temperature (length = ndim)
     * @param ldx        Leading dimension of the grad_X array (usually equal to
     *                   m_nsp but not always)
     * @param grad_X     Gradients of the mole fraction Flat vector with the
     *                   m_nsp in the inner loop. length = ldx * ndim
     * @param ldf        Leading dimension of the fluxes array (usually equal to
     *                   m_nsp but not always)
     * @param fluxes     Output of the diffusive mass fluxes. Flat vector with
     *                   the m_nsp in the inner loop. length = ldx * ndim
     */
    virtual void getSpeciesFluxes(size_t ndim, const doublereal* const grad_T,
                                  size_t ldx, const doublereal* const grad_X,
                                  size_t ldf, doublereal* const fluxes);

    //! Get the species diffusive mass fluxes wrt to the mass averaged velocity,
    //! given the gradients in mole fraction, temperature and electrostatic
    //! potential.
    /*!
     * Units for the returned fluxes are kg m-2 s-1.
     *
     * @param[in] ndim Number of dimensions in the flux expressions
     * @param[in] grad_T Gradient of the temperature. (length = ndim)
     * @param[in] ldx  Leading dimension of the grad_X array (usually equal to
     *              m_nsp but not always)
     * @param[in] grad_X Gradients of the mole fraction. Flat vector with the
     *             m_nsp in the inner loop. length = ldx * ndim.
     * @param[in] ldf  Leading dimension of the fluxes array (usually equal to
     *              m_nsp but not always).
     * @param[in] grad_Phi Gradients of the electrostatic potential (length = ndim)
     * @param[out] fluxes  The diffusive mass fluxes. Flat vector with the m_nsp
     *             in the inner loop. length = ldx * ndim.
     */
    virtual void getSpeciesFluxesES(size_t ndim,
                                    const doublereal* grad_T,
                                    size_t ldx,
                                    const doublereal* grad_X,
                                    size_t ldf,
                                    const doublereal* grad_Phi,
                                    doublereal* fluxes) {
        getSpeciesFluxes(ndim, grad_T, ldx, grad_X, ldf, fluxes);
    }

    //! Get the species diffusive velocities wrt to the mass averaged velocity,
    //! given the gradients in mole fraction and temperature
    /*!
     * @param[in] ndim Number of dimensions in the flux expressions
     * @param[in] grad_T Gradient of the temperature (length = ndim)
     * @param[in] ldx  Leading dimension of the grad_X array (usually equal to
     *              m_nsp but not always)
     * @param[in] grad_X Gradients of the mole fraction. Flat vector with the
     *             m_nsp in the inner loop. length = ldx * ndim
     * @param[in] ldf  Leading dimension of the fluxes array (usually equal to
     *              m_nsp but not always)
     * @param[out] Vdiff  Diffusive velocities wrt the mass- averaged velocity.
     *               Flat vector with the m_nsp in the inner loop.
     *               length = ldx * ndim. units are m / s.
     */
    virtual void getSpeciesVdiff(size_t ndim,
                                 const doublereal* grad_T,
                                 int ldx,
                                 const doublereal* grad_X,
                                 int ldf,
                                 doublereal* Vdiff) {
        throw NotImplementedError("Transport::getSpeciesVdiff");
    }

    //! Get the species diffusive velocities wrt to the mass averaged velocity,
    //! given the gradients in mole fraction, temperature, and electrostatic
    //! potential.
    /*!
     * @param[in] ndim Number of dimensions in the flux expressions
     * @param[in] grad_T Gradient of the temperature (length = ndim)
     * @param[in] ldx  Leading dimension of the grad_X array (usually equal to
     *              m_nsp but not always)
     * @param[in] grad_X Gradients of the mole fraction. Flat vector with the
     *             m_nsp in the inner loop. length = ldx * ndim.
     * @param[in] ldf  Leading dimension of the fluxes array (usually equal to
     *              m_nsp but not always)
     * @param[in] grad_Phi Gradients of the electrostatic potential
     *                 (length = ndim)
     * @param[out] Vdiff  Diffusive velocities wrt the mass-averaged velocity.
     *               Flat vector with the m_nsp in the inner loop. length = ldx
     *               * ndim. units are m / s.
     */
    virtual void getSpeciesVdiffES(size_t ndim,
                                   const doublereal* grad_T,
                                   int ldx,
                                   const doublereal* grad_X,
                                   int ldf,
                                   const doublereal* grad_Phi,
                                   doublereal* Vdiff) {
        getSpeciesVdiff(ndim, grad_T, ldx, grad_X, ldf, Vdiff);
    }

    //! Get the molar fluxes [kmol/m^2/s], given the thermodynamic state at two
    //! nearby points.
    /*!
     * @param[in] state1 Array of temperature, density, and mass fractions for
     *               state 1.
     * @param[in] state2 Array of temperature, density, and mass fractions for
     *               state 2.
     * @param[in] delta  Distance from state 1 to state 2 (m).
     * @param[out] cfluxes Output array containing the diffusive molar fluxes of
     *               species from state1 to state2. This is a flat vector with
     *               m_nsp in the inner loop. length = ldx * ndim. Units are
     *               [kmol/m^2/s].
     */
    virtual void getMolarFluxes(const doublereal* const state1,
                                const doublereal* const state2, const doublereal delta,
                                doublereal* const cfluxes) {
        throw NotImplementedError("Transport::getMolarFluxes");
    }

    //! Get the mass fluxes [kg/m^2/s], given the thermodynamic state at two
    //! nearby points.
    /*!
     * @param[in] state1 Array of temperature, density, and mass
     *               fractions for state 1.
     * @param[in] state2 Array of temperature, density, and mass fractions for
     *               state 2.
     * @param[in] delta Distance from state 1 to state 2 (m).
     * @param[out] mfluxes Output array containing the diffusive mass fluxes of
     *               species from state1 to state2. This is a flat vector with
     *               m_nsp in the inner loop. length = ldx * ndim. Units are
     *               [kg/m^2/s].
     */
    virtual void getMassFluxes(const doublereal* state1,
                               const doublereal* state2, doublereal delta,
                               doublereal* mfluxes) {
        throw NotImplementedError("Transport::getMassFluxes");
    }

    //! Return a vector of Thermal diffusion coefficients [kg/m/sec].
    /*!
     * The thermal diffusion coefficient \f$ D^T_k \f$ is defined so that the
     * diffusive mass flux of species *k* induced by the local temperature
     * gradient is given by the following formula:
     *
     * \f[
     *     M_k J_k = -D^T_k \nabla \ln T.
     * \f]
     *
     * The thermal diffusion coefficient can be either positive or negative.
     *
     * @param dt On return, dt will contain the species thermal diffusion
     *           coefficients.  Dimension dt at least as large as the number of
     *           species. Units are kg/m/s.
     */
    virtual void getThermalDiffCoeffs(doublereal* const dt) {
        throw NotImplementedError("Transport::getThermalDiffCoeffs");
    }

    //! Returns the matrix of binary diffusion coefficients [m^2/s].
    /*!
     * @param[in] ld   Inner stride for writing the two dimension diffusion
     *                 coefficients into a one dimensional vector
     * @param[out] d   Diffusion coefficient matrix (must be at least m_k * m_k
     *                 in length.
     */
    virtual void getBinaryDiffCoeffs(const size_t ld, doublereal* const d) {
        throw NotImplementedError("Transport::getBinaryDiffCoeffs");
    }

    //! Return the Multicomponent diffusion coefficients. Units: [m^2/s].
    /*!
     * If the transport manager implements a multicomponent diffusion
     * model, then this method returns the array of multicomponent
     * diffusion coefficients. Otherwise it throws an exception.
     *
     * @param[in] ld  The dimension of the inner loop of d (usually equal to m_nsp)
     * @param[out] d  flat vector of diffusion coefficients, fortran ordering.
     *            d[ld*j+i] is the D_ij diffusion coefficient (the diffusion
     *            coefficient for species i due to species j).
     */
    virtual void getMultiDiffCoeffs(const size_t ld, doublereal* const d) {
        throw NotImplementedError("Transport::getMultiDiffCoeffs");
    }

    //! Returns a vector of mixture averaged diffusion coefficients
    /**
     * Mixture-averaged diffusion coefficients [m^2/s].  If the transport
     * manager implements a mixture-averaged diffusion model, then this method
     * returns the array of mixture-averaged diffusion coefficients. Otherwise
     * it throws an exception.
     *
     * @param d  Return vector of mixture averaged diffusion coefficients
     *           Units = m2/s. Length = n_sp
     */
    virtual void getMixDiffCoeffs(doublereal* const d) {
        throw NotImplementedError("Transport::getMixDiffCoeffs");
    }

    //! Returns a vector of mixture averaged diffusion coefficients
    virtual void getMixDiffCoeffsMole(doublereal* const d) {
        throw NotImplementedError("Transport::getMixDiffCoeffsMole");
    }

    //! Returns a vector of mixture averaged diffusion coefficients
    virtual void getMixDiffCoeffsMass(doublereal* const d) {
        throw NotImplementedError("Transport::getMixDiffCoeffsMass");
    }

    //! Set model parameters for derived classes
    /*!
     * This method may be derived in subclasses to set model-specific
     * parameters. The primary use of this class is to set parameters while in
     * the middle of a calculation without actually having to dynamically cast
     * the base Transport pointer.
     *
     * @param type    Specifies the type of parameters to set
     *                 0 : Diffusion coefficient
     *                 1 : Thermal Conductivity
     *                 The rest are currently unused.
     * @param k       Species index to set the parameters on
     * @param p       Vector of parameters. The length of the vector varies with
     *                 the parameterization
     */
    virtual void setParameters(const int type, const int k, const doublereal* const p);

    //! Sets the velocity basis
    /*!
     * What the transport object does with this parameter is up to the
     * individual operator. Currently, this is not functional for most transport
     * operators including all of the gas-phase operators.
     *
     * @param ivb   Species the velocity basis
     */
    void setVelocityBasis(VelocityBasis ivb) {
        m_velocityBasis = ivb;
    }

    //! Gets the velocity basis
    /*!
     * What the transport object does with this parameter is up to the
     * individual operator. Currently, this is not functional for most transport
     * operators including all of the gas-phase operators.
     *
     * @returns the velocity basis
     */
    VelocityBasis getVelocityBasis() const {
        return m_velocityBasis;
    }

    /**
     * @name Transport manager construction
     * These methods are used during construction.
     * @{
     */

    //! Initialize a transport manager
    /*!
     * This routine sets up a transport manager. It calculates the collision
     * integrals and populates species-dependent data structures.
     *
     * @param thermo  Pointer to the ThermoPhase object
     * @param mode    Chemkin compatible mode or not. This alters the
     *                 specification of the collision integrals. defaults to no.
     * @param log_level Defaults to zero, no logging
     */
    virtual void init(thermo_t* thermo, int mode=0, int log_level=0) {}

    //! Called by TransportFactory to set parameters.
    /*!
     * This is called by classes that use the liquid phase parameter list to
     * initialize themselves.
     *
     * @param tr Reference to the parameter list that will be used to initialize
     *           the class
     */
    virtual bool initLiquid(LiquidTransportParams& tr) {
        throw NotImplementedError("Transport::initLiquid");
    }

    //! Called by TransportFactory to set parameters.
    /*!
     * This is called by classes that use the solid phase parameter list to
     * initialize themselves.
     *
     * @param tr Reference to the parameter list that will be used to initialize
     *           the class
     */
    virtual bool initSolid(SolidTransportData& tr) {
        throw NotImplementedError("Transport::initSolid");
    }

    //! Specifies the ThermoPhase object.
    /*!
     * We have relaxed this operation so that it will succeed when the
     * underlying old and new ThermoPhase objects have the same number of
     * species and the same names of the species in the same order. The idea
     * here is to allow copy constructors and duplicators to work. In order for
     * them to work, we need a method to switch the internal pointer within the
     * Transport object after the duplication takes place.  Also, different
     * thermodynamic instantiations of the same species should also work.
     *
     * @param   thermo  Reference to the ThermoPhase object that the transport
     *                  object will use
     */
    virtual void setThermo(thermo_t& thermo);

protected:
    //! Enable the transport object for use.
    /*!
     * Once finalize() has been called, the transport manager should be ready to
     * compute any supported transport property, and no further modifications to
     * the model parameters should be made.
     */
    void finalize();

    //@}

    //! pointer to the object representing the phase
    thermo_t* m_thermo;

    //! true if finalize has been called
    bool m_ready;

    //! Number of species
    size_t m_nsp;

    //! Number of dimensions used in flux expressions
    size_t m_nDim;

    //! Velocity basis from which diffusion velocities are computed.
    //! Defaults to the mass averaged basis = -2
    int m_velocityBasis;
};

}

#endif<|MERGE_RESOLUTION|>--- conflicted
+++ resolved
@@ -34,26 +34,6 @@
 
 const int CK_Mode = 10;
 
-<<<<<<< HEAD
-// types of transport models that can be constructed
-// @deprecated To be removed after Cantera 2.3.
-const int None = 199;
-const int cMulticomponent = 200;
-const int CK_Multicomponent = 202;
-const int cMixtureAveraged = 210;
-const int cMixtureAveragedEz = 212;
-const int CK_MixtureAveraged = 211;
-const int cHighP = 270;
-const int cSolidTransport = 300;
-const int cDustyGasTransport = 400;
-const int cUserTransport = 500;
-const int cFtnTransport = 600;
-const int cLiquidTransport = 700;
-const int cSimpleTransport = 770;
-const int cRadiativeTransport = 800;
-const int cWaterTransport = 721;
-=======
->>>>>>> 0d3c7041
 //!   \endcond
 
 //! The diffusion fluxes must be referenced to a particular reference
