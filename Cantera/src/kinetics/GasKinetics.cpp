/**
 *  @file GasKinetics.cpp 
 *
 * Homogeneous kinetics in ideal gases
 * 
 */

// Copyright 2001  California Institute of Technology

#include "GasKinetics.h"

#include "ReactionData.h"
#include "Enhanced3BConc.h"
#include "ThirdBodyMgr.h"
#include "RateCoeffMgr.h"

//#include "../user/grirxnstoich.h"

#include <iostream>
using namespace std;


namespace Cantera {

<<<<<<< HEAD
  //====================================================================================================================
  GasKineticsData::GasKineticsData() :
    m_logp_ref(0.0),
    m_logc_ref(0.0),
    m_logStandConc(0.0),
    m_ROP_ok(false),
    m_temp(0.0)
  {
  }
  //====================================================================================================================
  GasKineticsData::GasKineticsData(const GasKineticsData &right) :
    m_logp_ref(0.0),
    m_logc_ref(0.0),
    m_logStandConc(0.0),
    m_ROP_ok(false),
    m_temp(0.0)
  {
    *this = right;
  }
  //====================================================================================================================
  GasKineticsData::~GasKineticsData()
  {
  }
  //====================================================================================================================
  GasKineticsData&  GasKineticsData::operator=(const GasKineticsData &right)
  {
   if (this == &right) return *this;

   m_logp_ref = right.m_logp_ref;
   m_logc_ref  = right.m_logc_ref;
   m_logStandConc = right.m_logStandConc;
   m_ropf = right.m_ropf;
   m_ropr = right.m_ropr;
   m_ropnet = right.m_ropnet;
   m_rfn_low = right.m_rfn_low;
   m_rfn_high = right.m_rfn_high;
   m_ROP_ok  = right.m_ROP_ok;
   m_temp = right.m_temp;
   m_rfn  = right.m_rfn;
   falloff_work = right.falloff_work;
   concm_3b_values = right.concm_3b_values;
   concm_falloff_values = right.concm_falloff_values;
   m_rkcn = right.m_rkcn;
    
   return *this;
  }
  //====================================================================================================================
  /*
   * Construct an empty reaction mechanism.
   */    
  GasKinetics::
  GasKinetics(thermo_t* thermo) :
    Kinetics(),
    m_kk(0), 
    m_nfall(0), 
    m_nirrev(0), 
    m_nrev(0),
    m_finalized(false)
  {
    if (thermo != 0) addPhase(*thermo);
    m_kdata = new GasKineticsData();
    m_kdata->m_temp = 0.0;
    m_rxnstoich = new ReactionStoichMgr();
  }

  //====================================================================================================================
  GasKinetics::GasKinetics(const GasKinetics &right) :
    Kinetics(),
    m_kk(0), 
    m_nfall(0), 
    m_nirrev(0), 
    m_nrev(0),
    m_finalized(false)
  {  
    m_kdata = new GasKineticsData();
    m_kdata->m_temp = 0.0;
    m_rxnstoich = new ReactionStoichMgr();
    *this = right;
  }
  //====================================================================================================================
  GasKinetics::~GasKinetics() 
  {
    delete m_kdata; 
    delete m_rxnstoich;
  }
  //====================================================================================================================
  GasKinetics& GasKinetics::operator=(const GasKinetics &right)
  {
    if (this == &right) return *this;

    Kinetics::operator=(right);
   
    m_kk = right.m_kk;
    m_nfall = right.m_nfall;
    m_fallindx = right.m_fallindx;
    m_falloff_low_rates = right.m_falloff_low_rates;
    m_falloff_high_rates = right.m_falloff_high_rates;
    m_rates = right.m_rates;
    m_index = right.m_index;
    m_falloffn = right.m_falloffn;
    m_3b_concm = right.m_3b_concm;
    m_falloff_concm = right.m_falloff_concm;
    m_irrev = right.m_irrev;

    *m_rxnstoich = *(right.m_rxnstoich);

    m_fwdOrder = right.m_fwdOrder;
    m_nirrev = right.m_nirrev;
    m_nrev = right.m_nrev;
    m_rgroups = right.m_rgroups;
    m_pgroups = right.m_pgroups;
    m_rxntype = right.m_rxntype;
    m_rrxn = right.m_rrxn;
    m_prxn = right.m_prxn;
    m_dn = right.m_dn;
    m_revindex = right.m_revindex;
    m_rxneqn = right.m_rxneqn;

    *m_kdata = *(right.m_kdata);

    m_conc = right.m_conc; 
    m_grt = right.m_grt;
    m_finalized = right.m_finalized;

    throw CanteraError("GasKinetics::operator=()",
		       "Unfinished implementation");

    return *this;
  }
  //====================================================================================================================
  // Duplication routine for objects which inherit from Kinetics
  /*
   *  This virtual routine can be used to duplicate %Kinetics objects
   *  inherited from %Kinetics even if the application only has
   *  a pointer to %Kinetics to work with.
   *
   *  These routines are basically wrappers around the derived copy
   *  constructor.
   *
   * @param  tpVector Vector of shallow pointers to ThermoPhase objects. this is the
   *                  m_thermo vector within this object
   */
  Kinetics *GasKinetics::duplMyselfAsKinetics(const std::vector<thermo_t*> & tpVector) const {
    GasKinetics* gK = new GasKinetics(*this);
    gK->assignShallowPointers(tpVector);
    return dynamic_cast<Kinetics *>(gK);
  }
  //====================================================================================================================
  /**
   * Update temperature-dependent portions of reaction rates and
   * falloff functions.
   */
  void GasKinetics::update_T() 
  {
  }
  //====================================================================================================================
  void GasKinetics::
  update_C() {}
  //====================================================================================================================
  void GasKinetics::
  _update_rates_T() {
    doublereal T = thermo().temperature();
    m_kdata->m_logStandConc = log(thermo().standardConcentration()); 
    //if (fabs(T - m_kdata->m_temp) > 0.0) { 
    doublereal logT = log(T);
    m_rates.update(T, logT, &m_kdata->m_rfn[0]);
    m_falloff_low_rates.update(T, logT, &m_kdata->m_rfn_low[0]); 
    m_falloff_high_rates.update(T, logT, &m_kdata->m_rfn_high[0]);
    m_falloffn.updateTemp(T, &m_kdata->falloff_work[0]);
    m_kdata->m_temp = T;
    updateKc();
    m_kdata->m_ROP_ok = false;
    //}
  };

  //====================================================================================================================
  /**
   * Update properties that depend on concentrations. Currently only
   * the enhanced collision partner concentrations are updated here.
   */         
  void GasKinetics::
  _update_rates_C() {
    thermo().getActivityConcentrations(&m_conc[0]);
    doublereal ctot = thermo().molarDensity();
    m_3b_concm.update(m_conc, ctot, &m_kdata->concm_3b_values[0]);
    m_falloff_concm.update(m_conc, ctot, 
			   &m_kdata->concm_falloff_values[0]);
    m_kdata->m_ROP_ok = false;
  }
  //====================================================================================================================
  /**
   * Update the equilibrium constants in molar units.
   */
  void GasKinetics::updateKc() {
    int i, irxn;
    vector_fp& m_rkc = m_kdata->m_rkcn;
=======

    /**
     * Construct an empty reaction mechanism.
     */    
    GasKinetics::
    GasKinetics(thermo_t* thermo) :
        Kinetics(),
        m_kk(0), 
        m_nfall(0), 
        m_nirrev(0), 
        m_nrev(0),
        m_finalized(false)
    {
        if (thermo != 0) addPhase(*thermo);
        m_kdata = new GasKineticsData;
        m_kdata->m_temp = 0.0;
        m_rxnstoich = new ReactionStoichMgr;
    }

    GasKinetics::
    ~GasKinetics() {delete m_kdata; delete m_rxnstoich;}

    /**
     * Update temperature-dependent portions of reaction rates and
     * falloff functions.
     */
    void GasKinetics::
    update_T() {}

    void GasKinetics::
    update_C() {}

    void GasKinetics::
    _update_rates_T() {
        doublereal T = thermo().temperature();
        m_kdata->m_logStandConc = log(thermo().standardConcentration()); 
        doublereal logT = log(T);
        if (!m_kdata->m_rfn.empty()) {
          m_rates.update(T, logT, &m_kdata->m_rfn[0]);
        }
        if (!m_kdata->m_rfn_low.empty()) {
          m_falloff_low_rates.update(T, logT, &m_kdata->m_rfn_low[0]);
          m_falloff_high_rates.update(T, logT, &m_kdata->m_rfn_high[0]);
        }
        if (!m_kdata->falloff_work.empty()) {
          m_falloffn.updateTemp(T, &m_kdata->falloff_work[0]);
        }
        m_kdata->m_temp = T;
        updateKc();
        m_kdata->m_ROP_ok = false;
    }

    /**
     * Update properties that depend on concentrations. Currently only
     * the enhanced collision partner concentrations are updated here.
     */         
    void GasKinetics::
    _update_rates_C() {
        thermo().getActivityConcentrations(&m_conc[0]);
        doublereal ctot = thermo().molarDensity();
        if (!m_kdata->concm_3b_values.empty()) {
          m_3b_concm.update(m_conc, ctot, &m_kdata->concm_3b_values[0]);
        }
        if (!m_kdata->concm_falloff_values.empty()) {
          m_falloff_concm.update(m_conc, ctot,
            &m_kdata->concm_falloff_values[0]);
        }
        m_kdata->m_ROP_ok = false;
    }

    /**
     * Update the equilibrium constants in molar units.
     */
    void GasKinetics::updateKc() {
        vector_fp& m_rkc = m_kdata->m_rkcn;
>>>>>>> 8f5c6f4d
        
    thermo().getStandardChemPotentials(&m_grt[0]);
    fill(m_rkc.begin(), m_rkc.end(), 0.0);

    // compute Delta G^0 for all reversible reactions
    m_rxnstoich->getRevReactionDelta(m_ii, &m_grt[0], &m_rkc[0]);
 
<<<<<<< HEAD
    doublereal logStandConc = m_kdata->m_logStandConc;
    doublereal rrt = 1.0/(GasConstant * thermo().temperature());
    for (i = 0; i < m_nrev; i++) {
      irxn = m_revindex[i];
      m_rkc[irxn] = exp(m_rkc[irxn]*rrt - m_dn[irxn]*logStandConc);
    }

    for(i = 0; i != m_nirrev; ++i) {
      m_rkc[ m_irrev[i] ] = 0.0;
    }
  }
  //====================================================================================================================
  /**
   * Get the equilibrium constants of all reactions, whether
   * reversible or not.
   */
  void GasKinetics::getEquilibriumConstants(doublereal* kc) {
    int i;
    _update_rates_T();
    vector_fp& rkc = m_kdata->m_rkcn;
    //thermo().getGibbs_RT(m_grt.begin());
    thermo().getStandardChemPotentials(&m_grt[0]);
    fill(rkc.begin(), rkc.end(), 0.0);
=======
        doublereal logStandConc = m_kdata->m_logStandConc;
        doublereal rrt = 1.0/(GasConstant * thermo().temperature());
        for (size_t i = 0; i < m_nrev; i++) {
          size_t irxn = m_revindex[i];
            m_rkc[irxn] = exp(m_rkc[irxn]*rrt - m_dn[irxn]*logStandConc);
        }

        for(size_t i = 0; i != m_nirrev; ++i) {
            m_rkc[ m_irrev[i] ] = 0.0;
        }
    }

    /**
     * Get the equilibrium constants of all reactions, whether
     * reversible or not.
     */
    void GasKinetics::getEquilibriumConstants(doublereal* kc) {
        _update_rates_T();
        vector_fp& rkc = m_kdata->m_rkcn;
        //thermo().getGibbs_RT(m_grt.begin());
        thermo().getStandardChemPotentials(&m_grt[0]);
        fill(rkc.begin(), rkc.end(), 0.0);
>>>>>>> 8f5c6f4d
        
    // compute Delta G^0 for all reactions
    m_rxnstoich->getReactionDelta(m_ii, &m_grt[0], &rkc[0]);
 
<<<<<<< HEAD
    doublereal logStandConc = m_kdata->m_logStandConc;
    doublereal rrt = 1.0/(GasConstant * thermo().temperature());
    for (i = 0; i < m_ii; i++) {
      kc[i] = exp(-rkc[i]*rrt + m_dn[i]*logStandConc);
=======
        doublereal logStandConc = m_kdata->m_logStandConc;
        doublereal rrt = 1.0/(GasConstant * thermo().temperature());
        for (size_t i = 0; i < m_ii; i++) {
            kc[i] = exp(-rkc[i]*rrt + m_dn[i]*logStandConc);
        }

        // force an update of T-dependent properties, so that m_rkcn will
        // be updated before it is used next.
        m_kdata->m_temp = 0.0;
>>>>>>> 8f5c6f4d
    }

    // force an update of T-dependent properties, so that m_rkcn will
    // be updated before it is used next.
    m_kdata->m_temp = 0.0;
  }
  //====================================================================================================================
  /**
   *
   * getDeltaGibbs():
   *
   * Return the vector of values for the reaction gibbs free energy
   * change
   * These values depend upon the concentration
   * of the ideal gas.
   *
   *  units = J kmol-1
   */
  void GasKinetics::getDeltaGibbs(doublereal* deltaG) {
    /*
     * Get the chemical potentials of the species in the 
     * ideal gas solution.
     */
    thermo().getChemPotentials(&m_grt[0]);
    /*
     * Use the stoichiometric manager to find deltaG for each
     * reaction.
     */
    m_rxnstoich->getReactionDelta(m_ii, &m_grt[0], deltaG);
  }
  //====================================================================================================================
  /**
   *
   * getDeltaEnthalpy():
   * 
   * Return the vector of values for the reactions change in
   * enthalpy.
   * These values depend upon the concentration
   * of the solution.
   *
   *  units = J kmol-1
   */
  void GasKinetics::getDeltaEnthalpy(doublereal* deltaH) {
    /*
     * Get the partial molar enthalpy of all species in the 
     * ideal gas.
     */
    thermo().getPartialMolarEnthalpies(&m_grt[0]);
    /*
     * Use the stoichiometric manager to find deltaG for each
     * reaction.
     */
    m_rxnstoich->getReactionDelta(m_ii, &m_grt[0], deltaH);
  }
  //====================================================================================================================
  /*
   *
   * getDeltaEntropy():
   *
   * Return the vector of values for the reactions change in
   * entropy.
   * These values depend upon the concentration
   * of the solution.
   *
   *  units = J kmol-1 Kelvin-1
   */
  void GasKinetics::getDeltaEntropy( doublereal* deltaS) {
    /*
     * Get the partial molar entropy of all species in the
     * solid solution.
     */
    thermo().getPartialMolarEntropies(&m_grt[0]);
    /*
     * Use the stoichiometric manager to find deltaS for each
     * reaction.
     */
    m_rxnstoich->getReactionDelta(m_ii, &m_grt[0], deltaS);
  }
  //====================================================================================================================
  /**
   *
   * getDeltaSSGibbs():
   *
   * Return the vector of values for the reaction 
   * standard state gibbs free energy change.
   * These values don't depend upon the concentration
   * of the solution.
   *
   *  units = J kmol-1
   */
  void GasKinetics::getDeltaSSGibbs(doublereal* deltaG) {
    /*
     *  Get the standard state chemical potentials of the species.
     *  This is the array of chemical potentials at unit activity 
     *  We define these here as the chemical potentials of the pure
     *  species at the temperature and pressure of the solution.
     */
    thermo().getStandardChemPotentials(&m_grt[0]);
    /*
     * Use the stoichiometric manager to find deltaG for each
     * reaction.
     */
    m_rxnstoich->getReactionDelta(m_ii, &m_grt[0], deltaG);
  }
  //====================================================================================================================
  /**
   *
   * getDeltaSSEnthalpy():
   *
   * Return the vector of values for the change in the
   * standard state enthalpies of reaction.
   * These values don't depend upon the concentration
   * of the solution.
   *
   *  units = J kmol-1
   */
  void GasKinetics::getDeltaSSEnthalpy(doublereal* deltaH) {
    /*
     *  Get the standard state enthalpies of the species.
     *  This is the array of chemical potentials at unit activity 
     *  We define these here as the enthalpies of the pure
     *  species at the temperature and pressure of the solution.
     */
    thermo().getEnthalpy_RT(&m_grt[0]);
    doublereal RT = thermo().temperature() * GasConstant;
    for (int k = 0; k < m_kk; k++) {
      m_grt[k] *= RT;
    }
    /*
     * Use the stoichiometric manager to find deltaG for each
     * reaction.
     */
<<<<<<< HEAD
    m_rxnstoich->getReactionDelta(m_ii, &m_grt[0], deltaH);
  }
  //====================================================================================================================
  /*********************************************************************
   *
   * getDeltaSSEntropy():
   *
   * Return the vector of values for the change in the
   * standard state entropies for each reaction.
   * These values don't depend upon the concentration
   * of the solution.
   *
   *  units = J kmol-1 Kelvin-1
   */
  void GasKinetics::getDeltaSSEntropy(doublereal* deltaS) {
    /*
     *  Get the standard state entropy of the species.
     *  We define these here as the entropies of the pure
     *  species at the temperature and pressure of the solution.
     */
    thermo().getEntropy_R(&m_grt[0]);
    doublereal R = GasConstant;
    for (int k = 0; k < m_kk; k++) {
      m_grt[k] *= R;
=======
    void GasKinetics::getDeltaSSEnthalpy(doublereal* deltaH) {
	/*
	 *  Get the standard state enthalpies of the species.
         *  This is the array of chemical potentials at unit activity 
	 *  We define these here as the enthalpies of the pure
	 *  species at the temperature and pressure of the solution.
	 */
	thermo().getEnthalpy_RT(&m_grt[0]);
	doublereal RT = thermo().temperature() * GasConstant;
	for (size_t k = 0; k < m_kk; k++) {
	  m_grt[k] *= RT;
	}
	/*
	 * Use the stoichiometric manager to find deltaG for each
	 * reaction.
	 */
	m_rxnstoich->getReactionDelta(m_ii, &m_grt[0], deltaH);
>>>>>>> 8f5c6f4d
    }
    /*
     * Use the stoichiometric manager to find deltaS for each
     * reaction.
     */
<<<<<<< HEAD
    m_rxnstoich->getReactionDelta(m_ii, &m_grt[0], deltaS);
  }

  //====================================================================================================================
  // Return the species net production rates
  /*
   * Species net production rates [kmol/m^3/s]. Return the species
   * net production rates (creation - destruction) in array
   * wdot, which must be dimensioned at least as large as the
   * total number of species.
   *
   *  @param net  Array of species production rates.
   *             units kmol m-3 s-1
   */
  void GasKinetics::getNetProductionRates(doublereal* net) {
    updateROP();
    m_rxnstoich->getNetProductionRates(m_kk, &m_kdata->m_ropnet[0], net);
  } 
  //====================================================================================================================
  // Return the species creation rates
  /*
   * Species creation rates [kmol/m^3]. Return the species
   * creation rates in array cdot, which must be
   * dimensioned at least as large as the total number of
   * species.
   *
   *  @param cdot  Array of species production rates.
   *              units kmol m-3 s-1
   */
  void GasKinetics::getCreationRates(doublereal* cdot) {
    updateROP();
    m_rxnstoich->getCreationRates(m_kk, &m_kdata->m_ropf[0], &m_kdata->m_ropr[0], cdot);
  }
  //====================================================================================================================
  //   Return a vector of the species destruction rates
  /*
   * Species destruction rates [kmol/m^3]. Return the species
   * destruction rates in array ddot, which must be
   * dimensioned at least as large as the total number of
   * species.
   *
   *
   *  @param ddot  Array of species destruction rates.
   *               units kmol m-3 s-1
   *
   */
  void GasKinetics::getDestructionRates(doublereal* ddot) {
    updateROP();
    m_rxnstoich->getDestructionRates(m_kk, &m_kdata->m_ropf[0], &m_kdata->m_ropr[0], ddot);
  }
  //====================================================================================================================
  void GasKinetics::processFalloffReactions() {

    int i;
    const vector_fp& fc = m_kdata->concm_falloff_values;
    const array_fp& m_rf_low = m_kdata->m_rfn_low;
    const array_fp& m_rf_high = m_kdata->m_rfn_high;

    // use m_ropr for temporary storage of reduced pressure
    array_fp& pr = m_kdata->m_ropr;

    array_fp& ropf = m_kdata->m_ropf;

    for (i = 0; i < m_nfall; i++) {
      pr[i] = fc[i] * m_rf_low[i] / m_rf_high[i];
    }

    m_falloffn.pr_to_falloff( &pr[0], &m_kdata->falloff_work[0] );
        
    for (i = 0; i < m_nfall; i++) {
      pr[i] *= m_rf_high[i]; 
=======
    void GasKinetics::getDeltaSSEntropy(doublereal* deltaS) {
	/*
	 *  Get the standard state entropy of the species.
	 *  We define these here as the entropies of the pure
	 *  species at the temperature and pressure of the solution.
	 */
	thermo().getEntropy_R(&m_grt[0]);
	doublereal R = GasConstant;
	for (size_t k = 0; k < m_kk; k++) {
	  m_grt[k] *= R;
	}
	/*
	 * Use the stoichiometric manager to find deltaS for each
	 * reaction.
	 */
	m_rxnstoich->getReactionDelta(m_ii, &m_grt[0], deltaS);
    }

    void GasKinetics::processFalloffReactions() {
        const vector_fp& fc = m_kdata->concm_falloff_values;
        const array_fp& m_rf_low = m_kdata->m_rfn_low;
        const array_fp& m_rf_high = m_kdata->m_rfn_high;

        // use m_ropr for temporary storage of reduced pressure
        array_fp& pr = m_kdata->m_ropr;

        array_fp& ropf = m_kdata->m_ropf;

        for (size_t i = 0; i < m_nfall; i++) {
            pr[i] = fc[i] * m_rf_low[i] / m_rf_high[i];
        }

        double* falloff_work =
            (m_kdata->falloff_work.empty()) ? 0 : &m_kdata->falloff_work[0];
        m_falloffn.pr_to_falloff(&pr[0], falloff_work);
        
        for (size_t i = 0; i < m_nfall; i++) {
            pr[i] *= m_rf_high[i]; 
        }

        scatter_copy(pr.begin(), pr.begin() + m_nfall, 
            ropf.begin(), m_fallindx.begin());
>>>>>>> 8f5c6f4d
    }

    scatter_copy(pr.begin(), pr.begin() + m_nfall, 
		 ropf.begin(), m_fallindx.begin());
  }

  //====================================================================================================================
  void GasKinetics::updateROP() {

    _update_rates_T();
    _update_rates_C();

    if (m_kdata->m_ROP_ok) return;

    const vector_fp& rf = m_kdata->m_rfn;
    const vector_fp& m_rkc = m_kdata->m_rkcn;
    array_fp& ropf = m_kdata->m_ropf;
    array_fp& ropr = m_kdata->m_ropr;
    array_fp& ropnet = m_kdata->m_ropnet;

    // copy rate coefficients into ropf
    copy(rf.begin(), rf.end(), ropf.begin());

<<<<<<< HEAD
    // multiply ropf by enhanced 3b conc for all 3b rxns
    m_3b_concm.multiply( &ropf[0], &m_kdata->concm_3b_values[0] );

    processFalloffReactions();
=======
        // multiply ropf by enhanced 3b conc for all 3b rxns
        if (!m_kdata->concm_3b_values.empty()) {
          m_3b_concm.multiply( &ropf[0], &m_kdata->concm_3b_values[0] );
        }

        if (m_nfall) {
          processFalloffReactions();
        }
>>>>>>> 8f5c6f4d

    // multiply by perturbation factor
    multiply_each(ropf.begin(), ropf.end(), m_perturb.begin());
           
    // copy the forward rates to the reverse rates                
    copy(ropf.begin(), ropf.end(), ropr.begin());
        
<<<<<<< HEAD
    // for reverse rates computed from thermochemistry, multiply
    // the forward rates copied into m_ropr by the reciprocals of
    // the equilibrium constants
    multiply_each(ropr.begin(), ropr.end(), m_rkc.begin());

    // multiply ropf by concentration products
    m_rxnstoich->multiplyReactants(&m_conc[0], &ropf[0]); 
    //m_reactantStoich.multiply(m_conc.begin(), ropf.begin()); 

    // for reversible reactions, multiply ropr by concentration
    // products
    m_rxnstoich->multiplyRevProducts(&m_conc[0], &ropr[0]); 
    //m_revProductStoich.multiply(m_conc.begin(), ropr.begin());

    for (int j = 0; j != m_ii; ++j) {
      ropnet[j] = ropf[j] - ropr[j];
=======
        // for reverse rates computed from thermochemistry, multiply
        // the forward rates copied into m_ropr by the reciprocals of
        // the equilibrium constants
        multiply_each(ropr.begin(), ropr.end(), m_rkc.begin());

        // multiply ropf by concentration products
        m_rxnstoich->multiplyReactants(&m_conc[0], &ropf[0]); 
        //m_reactantStoich.multiply(m_conc.begin(), ropf.begin()); 

        // for reversible reactions, multiply ropr by concentration
        // products
        m_rxnstoich->multiplyRevProducts(&m_conc[0], &ropr[0]); 
        //m_revProductStoich.multiply(m_conc.begin(), ropr.begin());

        for (size_t j = 0; j != m_ii; ++j) {
            ropnet[j] = ropf[j] - ropr[j];
        }

        m_kdata->m_ROP_ok = true;
>>>>>>> 8f5c6f4d
    }

    m_kdata->m_ROP_ok = true;
  }
  //====================================================================================================================
  /**
   *
   * getFwdRateConstants():
   *
   * Update the rate of progress for the reactions.
   * This key routine makes sure that the rate of progress vectors
   * located in the solid kinetics data class are up to date.
   */
  void GasKinetics::
  getFwdRateConstants(doublereal *kfwd) {
    _update_rates_T();
    _update_rates_C();

    // copy rate coefficients into ropf
    const vector_fp& rf = m_kdata->m_rfn;
    array_fp& ropf = m_kdata->m_ropf;
    copy(rf.begin(), rf.end(), ropf.begin());

    // multiply ropf by enhanced 3b conc for all 3b rxns
    m_3b_concm.multiply(&ropf[0], &m_kdata->concm_3b_values[0] );

    /*
     * This routine is hardcoded to replace some of the values
     * of the ropf vector.
     */
<<<<<<< HEAD
    processFalloffReactions();

    // multiply by perturbation factor
    multiply_each(ropf.begin(), ropf.end(), m_perturb.begin());
       
    for (int i = 0; i < m_ii; i++) {
      kfwd[i] = ropf[i];
=======
    void GasKinetics::
    getFwdRateConstants(doublereal *kfwd) {
        _update_rates_T();
	_update_rates_C();

	// copy rate coefficients into ropf
	const vector_fp& rf = m_kdata->m_rfn;
	array_fp& ropf = m_kdata->m_ropf;
        copy(rf.begin(), rf.end(), ropf.begin());

        // multiply ropf by enhanced 3b conc for all 3b rxns
        if (!m_kdata->concm_3b_values.empty()) {
          m_3b_concm.multiply(&ropf[0], &m_kdata->concm_3b_values[0] );
        }

	/*
	 * This routine is hardcoded to replace some of the values
	 * of the ropf vector.
	 */
        if (m_nfall) {
          processFalloffReactions();
        }

        // multiply by perturbation factor
        multiply_each(ropf.begin(), ropf.end(), m_perturb.begin());
       
	for (size_t i = 0; i < m_ii; i++) {
	  kfwd[i] = ropf[i];
	}
>>>>>>> 8f5c6f4d
    }
  }
  //====================================================================================================================
  /**
   *
   * getRevRateConstants():
   *
   * Return a vector of the reverse reaction rate constants
   *
   * Length is the number of reactions. units depends
   * on many issues. Note, this routine will return rate constants
   * for irreversible reactions if the default for
   * doIrreversible is overridden.
   */
  void GasKinetics::
  getRevRateConstants(doublereal *krev, bool doIrreversible) {
    /*
     * go get the forward rate constants. -> note, we don't
     * really care about speed or redundancy in these
     * informational routines.
     */
<<<<<<< HEAD
    getFwdRateConstants(krev);

    if (doIrreversible) {
      doublereal *tmpKc = &m_kdata->m_ropnet[0];
      getEquilibriumConstants(tmpKc);
      for (int i = 0; i < m_ii; i++) {
	krev[i] /=  tmpKc[i];
      }
    } else {
      /*
       * m_rkc[] is zero for irreversibly reactions
       */
      const vector_fp& m_rkc = m_kdata->m_rkcn;
      for (int i = 0; i < m_ii; i++) {
	krev[i] *= m_rkc[i];
      }
    }
  }
  //====================================================================================================================
  void GasKinetics::
  addReaction(const ReactionData& r) {

    if (r.reactionType == ELEMENTARY_RXN)      addElementaryReaction(r);
    else if (r.reactionType == THREE_BODY_RXN) addThreeBodyReaction(r);
    else if (r.reactionType == FALLOFF_RXN)    addFalloffReaction(r);

    // operations common to all reaction types
    installReagents( r );
    installGroups(reactionNumber(), r.rgroups, r.pgroups);
    incrementRxnCount();
    m_rxneqn.push_back(r.equation);
  }

  //====================================================================================================================
  void GasKinetics::
  addFalloffReaction(const ReactionData& r) {

    // install high and low rate coeff calculators

    int iloc = m_falloff_high_rates.install(m_nfall,
					    r.rateCoeffType,
					    r.rateCoeffParameters.size(),
					    &r.rateCoeffParameters[0] );     
=======
    void GasKinetics::
    getRevRateConstants(doublereal *krev, bool doIrreversible) {
	/*
	 * go get the forward rate constants. -> note, we don't
	 * really care about speed or redundancy in these
	 * informational routines.
	 */
        getFwdRateConstants(krev);

	if (doIrreversible) {
	  doublereal *tmpKc = &m_kdata->m_ropnet[0];
	  getEquilibriumConstants(tmpKc);
	  for (size_t i = 0; i < m_ii; i++) {
	    krev[i] /=  tmpKc[i];
	  }
	} else {
	  /*
	   * m_rkc[] is zero for irreversibly reactions
	   */
	  const vector_fp& m_rkc = m_kdata->m_rkcn;
	  for (size_t i = 0; i < m_ii; i++) {
              krev[i] *= m_rkc[i];
	  }
	}
    }

    void GasKinetics::
    addReaction(const ReactionData& r) {

        if (r.reactionType == ELEMENTARY_RXN)      addElementaryReaction(r);
        else if (r.reactionType == THREE_BODY_RXN) addThreeBodyReaction(r);
        else if (r.reactionType == FALLOFF_RXN)    addFalloffReaction(r);

        // operations common to all reaction types
        installReagents( r );
        installGroups(reactionNumber(), r.rgroups, r.pgroups);
        incrementRxnCount();
        m_rxneqn.push_back(r.equation);
    }


    void GasKinetics::
    addFalloffReaction(const ReactionData& r) {

        // install high and low rate coeff calculators

        size_t iloc = m_falloff_high_rates.install(m_nfall,
						   r.rateCoeffType,
						   r.rateCoeffParameters.size(),
						   &r.rateCoeffParameters[0] );
>>>>>>> 8f5c6f4d
    
    m_falloff_low_rates.install( m_nfall, 
				 r.rateCoeffType, r.auxRateCoeffParameters.size(), 
				 DATA_PTR(r.auxRateCoeffParameters) );
                
    // add constant terms to high and low rate
    // coeff value vectors
    m_kdata->m_rfn_high.push_back(r.rateCoeffParameters[0]);
    m_kdata->m_rfn_low.push_back(r.auxRateCoeffParameters[0]);
                
    // add a dummy entry in m_rf, where computed falloff
    // rate coeff will be put
    m_kdata->m_rfn.push_back(0.0);
                
    // add this reaction number to the list of 
    // falloff reactions
    m_fallindx.push_back( reactionNumber() );
                
    // install the enhanced third-body concentration
    // calculator for this reaction
    m_falloff_concm.install( m_nfall, r.thirdBodyEfficiencies, 
			     r.default_3b_eff);
                
    // install the falloff function calculator for
    // this reaction
    m_falloffn.install( m_nfall, r.falloffType, r.falloffParameters );
                
<<<<<<< HEAD
    // forward rxn order equals number of reactants, since rate
    // coeff is defined in terms of the high-pressure limit
    m_fwdOrder.push_back(r.reactants.size());

    // increment the falloff reaction counter
    ++m_nfall;
    registerReaction( reactionNumber(), FALLOFF_RXN, iloc);
  }
  //====================================================================================================================

  void GasKinetics::
  addElementaryReaction(const ReactionData& r) {
    int iloc;

    // install rate coeff calculator
    iloc = m_rates.install( reactionNumber(),
			    r.rateCoeffType, r.rateCoeffParameters.size(), 
			    DATA_PTR(r.rateCoeffParameters) );

    // add constant term to rate coeff value vector
    m_kdata->m_rfn.push_back(r.rateCoeffParameters[0]);                

    // forward rxn order equals number of reactants
    m_fwdOrder.push_back(r.reactants.size());
    registerReaction( reactionNumber(), ELEMENTARY_RXN, iloc);
  }

  //====================================================================================================================
  void GasKinetics::
  addThreeBodyReaction(const ReactionData& r) {
            
    int iloc;
    // install rate coeff calculator
    iloc = m_rates.install( reactionNumber(),
			    r.rateCoeffType, r.rateCoeffParameters.size(),
			    DATA_PTR(r.rateCoeffParameters) );

    // add constant term to rate coeff value vector
    m_kdata->m_rfn.push_back(r.rateCoeffParameters[0]);                

    // forward rxn order equals number of reactants + 1
    m_fwdOrder.push_back(r.reactants.size() + 1);

    m_3b_concm.install( reactionNumber(), r.thirdBodyEfficiencies, 
			r.default_3b_eff );
    registerReaction( reactionNumber(), THREE_BODY_RXN, iloc);
  }
  //====================================================================================================================
=======
        // forward rxn order equals number of reactants, since rate
        // coeff is defined in terms of the high-pressure limit
        m_fwdOrder.push_back(r.reactants.size());

        // increment the falloff reaction counter
        ++m_nfall;
        registerReaction( reactionNumber(), FALLOFF_RXN, iloc);
    }


    void GasKinetics::
    addElementaryReaction(const ReactionData& r) {
        size_t iloc;

        // install rate coeff calculator
        iloc = m_rates.install( reactionNumber(),
            r.rateCoeffType, r.rateCoeffParameters.size(), 
            DATA_PTR(r.rateCoeffParameters) );

        // add constant term to rate coeff value vector
        m_kdata->m_rfn.push_back(r.rateCoeffParameters[0]);                

        // forward rxn order equals number of reactants
        m_fwdOrder.push_back(r.reactants.size());
        registerReaction( reactionNumber(), ELEMENTARY_RXN, iloc);
    }


    void GasKinetics::
    addThreeBodyReaction(const ReactionData& r) {
        size_t iloc;
        // install rate coeff calculator
        iloc = m_rates.install( reactionNumber(),
            r.rateCoeffType, r.rateCoeffParameters.size(),
            DATA_PTR(r.rateCoeffParameters) );

        // add constant term to rate coeff value vector
        m_kdata->m_rfn.push_back(r.rateCoeffParameters[0]);                

        // forward rxn order equals number of reactants + 1
        m_fwdOrder.push_back(r.reactants.size() + 1);

        m_3b_concm.install( reactionNumber(), r.thirdBodyEfficiencies, 
            r.default_3b_eff );
        registerReaction( reactionNumber(), THREE_BODY_RXN, iloc);
    }

>>>>>>> 8f5c6f4d
        
  void GasKinetics::installReagents(const ReactionData& r) {
            
<<<<<<< HEAD
    m_kdata->m_ropf.push_back(0.0);     // extend by one for new rxn
    m_kdata->m_ropr.push_back(0.0);
    m_kdata->m_ropnet.push_back(0.0);
    int n, ns, m;
    doublereal nsFlt;
    doublereal reactantGlobalOrder = 0.0;
    doublereal productGlobalOrder  = 0.0;
    int rnum = reactionNumber();

    vector_int rk;
    int nr = r.reactants.size();
    for (n = 0; n < nr; n++) {
      nsFlt = r.rstoich[n];
      reactantGlobalOrder += nsFlt;
      ns = (int) nsFlt;
      if ((doublereal) ns != nsFlt) {
	if (ns < 1) {
	  ns = 1;
	}
      }
      if (r.rstoich[n] != 0.0) 
	m_rrxn[r.reactants[n]][rnum] += r.rstoich[n];
      for (m = 0; m < ns; m++) {
	rk.push_back(r.reactants[n]);
      }
    }
    m_reactants.push_back(rk);

    vector_int pk;
    int np = r.products.size();
    for (n = 0; n < np; n++) {
      nsFlt = r.pstoich[n];
      productGlobalOrder += nsFlt;
      ns = (int) nsFlt;
      if ((double) ns != nsFlt) {
	if (ns < 1) {
	  ns = 1;
	}
      }
      if (r.pstoich[n] != 0.0) 
	m_prxn[r.products[n]][rnum] += r.pstoich[n];
      for (m = 0; m < ns; m++) {
	pk.push_back(r.products[n]);
      }
=======
        m_kdata->m_ropf.push_back(0.0);     // extend by one for new rxn
        m_kdata->m_ropr.push_back(0.0);
        m_kdata->m_ropnet.push_back(0.0);
        size_t n, ns, m;
	doublereal nsFlt;
	doublereal reactantGlobalOrder = 0.0;
	doublereal productGlobalOrder  = 0.0;
	size_t rnum = reactionNumber();

        std::vector<size_t> rk;
        size_t nr = r.reactants.size();
        for (n = 0; n < nr; n++) {
            nsFlt = r.rstoich[n];
	    reactantGlobalOrder += nsFlt;
	    ns = (size_t) nsFlt;
	    if ((doublereal) ns != nsFlt) {
	      if (ns < 1) {
		ns = 1;
	      }
	    }
            if (r.rstoich[n] != 0.0) 
                m_rrxn[r.reactants[n]][rnum] += r.rstoich[n];
            for (m = 0; m < ns; m++) {
                rk.push_back(r.reactants[n]);
            }
        }
        m_reactants.push_back(rk);

        std::vector<size_t> pk;
        size_t np = r.products.size();
        for (n = 0; n < np; n++) {
            nsFlt = r.pstoich[n];
	    productGlobalOrder += nsFlt;
            ns = (size_t) nsFlt;
            if ((double) ns != nsFlt) {
	      if (ns < 1) {
		ns = 1;
	      }
	    }
            if (r.pstoich[n] != 0.0) 
                m_prxn[r.products[n]][rnum] += r.pstoich[n];
            for (m = 0; m < ns; m++) {
                pk.push_back(r.products[n]);
            }
        }
        m_products.push_back(pk);

        m_kdata->m_rkcn.push_back(0.0);

        m_rxnstoich->add(reactionNumber(), r);

        if (r.reversible) {
	  m_dn.push_back(productGlobalOrder - reactantGlobalOrder);
	  m_revindex.push_back(reactionNumber());
	  m_nrev++;
        }
        else {
	  m_dn.push_back(productGlobalOrder - reactantGlobalOrder);
	  m_irrev.push_back( reactionNumber() );
	  m_nirrev++;
        }        
    }


    void GasKinetics::installGroups(size_t irxn,
        const vector<grouplist_t>& r, const vector<grouplist_t>& p) {
        if (!r.empty()) {
            writelog("installing groups for reaction "+int2str(int(reactionNumber())));
            m_rgroups[reactionNumber()] = r;
            m_pgroups[reactionNumber()] = p;
        }
>>>>>>> 8f5c6f4d
    }
    m_products.push_back(pk);

    m_kdata->m_rkcn.push_back(0.0);

    m_rxnstoich->add(reactionNumber(), r);

    if (r.reversible) {
      m_dn.push_back(productGlobalOrder - reactantGlobalOrder);
      m_revindex.push_back(reactionNumber());
      m_nrev++;
    }
    else {
      m_dn.push_back(productGlobalOrder - reactantGlobalOrder);
      m_irrev.push_back( reactionNumber() );
      m_nirrev++;
    }        
  }
  //====================================================================================================================

  void GasKinetics::installGroups(int irxn, 
				  const vector<grouplist_t>& r, const vector<grouplist_t>& p) {
    if (!r.empty()) {
      writelog("installing groups for reaction "+int2str(reactionNumber()));
      m_rgroups[reactionNumber()] = r;
      m_pgroups[reactionNumber()] = p;
    }
  }

  //====================================================================================================================
  void GasKinetics::init() { 
    m_kk = thermo().nSpecies();
    m_rrxn.resize(m_kk);
    m_prxn.resize(m_kk);
    m_conc.resize(m_kk);
    m_grt.resize(m_kk);
    m_kdata->m_logp_ref = log(thermo().refPressure()) - log(GasConstant);
  }
  //====================================================================================================================
  void GasKinetics::finalize() {
    if (!m_finalized) {
      //            int i, j, nr, np;
      m_kdata->falloff_work.resize(
				   static_cast<size_t>(m_falloffn.workSize()));
      m_kdata->concm_3b_values.resize(
				      static_cast<size_t>(m_3b_concm.workSize()));
      m_kdata->concm_falloff_values.resize(
					   static_cast<size_t>(m_falloff_concm.workSize()));

      //             for (i = 0; i < m_ii; i++) {
      //                 nr = m_reactants[i].size();
      //                 for (j = 0; j < nr; j++) {
      //                     m_rstoich[i][m_reactants[i][j]]++;
      //                 }
      //                 np = m_products[i].size();
      //                 for (j = 0; j < np; j++) {
      //                     m_pstoich[i][m_products[i][j]]++;
      //                 }
      //             }
      //m_rxnstoich->write("c.cpp");
      m_finalized = true;
    }
  }
  //====================================================================================================================
  bool GasKinetics::ready() const {
    return (m_finalized);
  }
  //====================================================================================================================
}
//======================================================================================================================<|MERGE_RESOLUTION|>--- conflicted
+++ resolved
@@ -22,7 +22,6 @@
 
 namespace Cantera {
 
-<<<<<<< HEAD
   //====================================================================================================================
   GasKineticsData::GasKineticsData() :
     m_logp_ref(0.0),
@@ -186,12 +185,17 @@
   _update_rates_T() {
     doublereal T = thermo().temperature();
     m_kdata->m_logStandConc = log(thermo().standardConcentration()); 
-    //if (fabs(T - m_kdata->m_temp) > 0.0) { 
     doublereal logT = log(T);
+        if (!m_kdata->m_rfn.empty()) {
     m_rates.update(T, logT, &m_kdata->m_rfn[0]);
+        }
+        if (!m_kdata->m_rfn_low.empty()) {
     m_falloff_low_rates.update(T, logT, &m_kdata->m_rfn_low[0]); 
     m_falloff_high_rates.update(T, logT, &m_kdata->m_rfn_high[0]);
+        }
+        if (!m_kdata->falloff_work.empty()) {
     m_falloffn.updateTemp(T, &m_kdata->falloff_work[0]);
+        }
     m_kdata->m_temp = T;
     updateKc();
     m_kdata->m_ROP_ok = false;
@@ -207,9 +211,13 @@
   _update_rates_C() {
     thermo().getActivityConcentrations(&m_conc[0]);
     doublereal ctot = thermo().molarDensity();
+        if (!m_kdata->concm_3b_values.empty()) {
     m_3b_concm.update(m_conc, ctot, &m_kdata->concm_3b_values[0]);
+        }
+        if (!m_kdata->concm_falloff_values.empty()) {
     m_falloff_concm.update(m_conc, ctot, 
 			   &m_kdata->concm_falloff_values[0]);
+        }
     m_kdata->m_ROP_ok = false;
   }
   //====================================================================================================================
@@ -217,85 +225,7 @@
    * Update the equilibrium constants in molar units.
    */
   void GasKinetics::updateKc() {
-    int i, irxn;
     vector_fp& m_rkc = m_kdata->m_rkcn;
-=======
-
-    /**
-     * Construct an empty reaction mechanism.
-     */    
-    GasKinetics::
-    GasKinetics(thermo_t* thermo) :
-        Kinetics(),
-        m_kk(0), 
-        m_nfall(0), 
-        m_nirrev(0), 
-        m_nrev(0),
-        m_finalized(false)
-    {
-        if (thermo != 0) addPhase(*thermo);
-        m_kdata = new GasKineticsData;
-        m_kdata->m_temp = 0.0;
-        m_rxnstoich = new ReactionStoichMgr;
-    }
-
-    GasKinetics::
-    ~GasKinetics() {delete m_kdata; delete m_rxnstoich;}
-
-    /**
-     * Update temperature-dependent portions of reaction rates and
-     * falloff functions.
-     */
-    void GasKinetics::
-    update_T() {}
-
-    void GasKinetics::
-    update_C() {}
-
-    void GasKinetics::
-    _update_rates_T() {
-        doublereal T = thermo().temperature();
-        m_kdata->m_logStandConc = log(thermo().standardConcentration()); 
-        doublereal logT = log(T);
-        if (!m_kdata->m_rfn.empty()) {
-          m_rates.update(T, logT, &m_kdata->m_rfn[0]);
-        }
-        if (!m_kdata->m_rfn_low.empty()) {
-          m_falloff_low_rates.update(T, logT, &m_kdata->m_rfn_low[0]);
-          m_falloff_high_rates.update(T, logT, &m_kdata->m_rfn_high[0]);
-        }
-        if (!m_kdata->falloff_work.empty()) {
-          m_falloffn.updateTemp(T, &m_kdata->falloff_work[0]);
-        }
-        m_kdata->m_temp = T;
-        updateKc();
-        m_kdata->m_ROP_ok = false;
-    }
-
-    /**
-     * Update properties that depend on concentrations. Currently only
-     * the enhanced collision partner concentrations are updated here.
-     */         
-    void GasKinetics::
-    _update_rates_C() {
-        thermo().getActivityConcentrations(&m_conc[0]);
-        doublereal ctot = thermo().molarDensity();
-        if (!m_kdata->concm_3b_values.empty()) {
-          m_3b_concm.update(m_conc, ctot, &m_kdata->concm_3b_values[0]);
-        }
-        if (!m_kdata->concm_falloff_values.empty()) {
-          m_falloff_concm.update(m_conc, ctot,
-            &m_kdata->concm_falloff_values[0]);
-        }
-        m_kdata->m_ROP_ok = false;
-    }
-
-    /**
-     * Update the equilibrium constants in molar units.
-     */
-    void GasKinetics::updateKc() {
-        vector_fp& m_rkc = m_kdata->m_rkcn;
->>>>>>> 8f5c6f4d
         
     thermo().getStandardChemPotentials(&m_grt[0]);
     fill(m_rkc.begin(), m_rkc.end(), 0.0);
@@ -303,15 +233,14 @@
     // compute Delta G^0 for all reversible reactions
     m_rxnstoich->getRevReactionDelta(m_ii, &m_grt[0], &m_rkc[0]);
  
-<<<<<<< HEAD
     doublereal logStandConc = m_kdata->m_logStandConc;
     doublereal rrt = 1.0/(GasConstant * thermo().temperature());
-    for (i = 0; i < m_nrev; i++) {
-      irxn = m_revindex[i];
+        for (size_t i = 0; i < m_nrev; i++) {
+          size_t irxn = m_revindex[i];
       m_rkc[irxn] = exp(m_rkc[irxn]*rrt - m_dn[irxn]*logStandConc);
     }
 
-    for(i = 0; i != m_nirrev; ++i) {
+        for(size_t i = 0; i != m_nirrev; ++i) {
       m_rkc[ m_irrev[i] ] = 0.0;
     }
   }
@@ -321,56 +250,19 @@
    * reversible or not.
    */
   void GasKinetics::getEquilibriumConstants(doublereal* kc) {
-    int i;
     _update_rates_T();
     vector_fp& rkc = m_kdata->m_rkcn;
     //thermo().getGibbs_RT(m_grt.begin());
     thermo().getStandardChemPotentials(&m_grt[0]);
     fill(rkc.begin(), rkc.end(), 0.0);
-=======
-        doublereal logStandConc = m_kdata->m_logStandConc;
-        doublereal rrt = 1.0/(GasConstant * thermo().temperature());
-        for (size_t i = 0; i < m_nrev; i++) {
-          size_t irxn = m_revindex[i];
-            m_rkc[irxn] = exp(m_rkc[irxn]*rrt - m_dn[irxn]*logStandConc);
-        }
-
-        for(size_t i = 0; i != m_nirrev; ++i) {
-            m_rkc[ m_irrev[i] ] = 0.0;
-        }
-    }
-
-    /**
-     * Get the equilibrium constants of all reactions, whether
-     * reversible or not.
-     */
-    void GasKinetics::getEquilibriumConstants(doublereal* kc) {
-        _update_rates_T();
-        vector_fp& rkc = m_kdata->m_rkcn;
-        //thermo().getGibbs_RT(m_grt.begin());
-        thermo().getStandardChemPotentials(&m_grt[0]);
-        fill(rkc.begin(), rkc.end(), 0.0);
->>>>>>> 8f5c6f4d
         
     // compute Delta G^0 for all reactions
     m_rxnstoich->getReactionDelta(m_ii, &m_grt[0], &rkc[0]);
  
-<<<<<<< HEAD
     doublereal logStandConc = m_kdata->m_logStandConc;
     doublereal rrt = 1.0/(GasConstant * thermo().temperature());
-    for (i = 0; i < m_ii; i++) {
+        for (size_t i = 0; i < m_ii; i++) {
       kc[i] = exp(-rkc[i]*rrt + m_dn[i]*logStandConc);
-=======
-        doublereal logStandConc = m_kdata->m_logStandConc;
-        doublereal rrt = 1.0/(GasConstant * thermo().temperature());
-        for (size_t i = 0; i < m_ii; i++) {
-            kc[i] = exp(-rkc[i]*rrt + m_dn[i]*logStandConc);
-        }
-
-        // force an update of T-dependent properties, so that m_rkcn will
-        // be updated before it is used next.
-        m_kdata->m_temp = 0.0;
->>>>>>> 8f5c6f4d
     }
 
     // force an update of T-dependent properties, so that m_rkcn will
@@ -496,14 +388,13 @@
      */
     thermo().getEnthalpy_RT(&m_grt[0]);
     doublereal RT = thermo().temperature() * GasConstant;
-    for (int k = 0; k < m_kk; k++) {
+	for (size_t k = 0; k < m_kk; k++) {
       m_grt[k] *= RT;
     }
     /*
      * Use the stoichiometric manager to find deltaG for each
      * reaction.
      */
-<<<<<<< HEAD
     m_rxnstoich->getReactionDelta(m_ii, &m_grt[0], deltaH);
   }
   //====================================================================================================================
@@ -526,33 +417,13 @@
      */
     thermo().getEntropy_R(&m_grt[0]);
     doublereal R = GasConstant;
-    for (int k = 0; k < m_kk; k++) {
+	for (size_t k = 0; k < m_kk; k++) {
       m_grt[k] *= R;
-=======
-    void GasKinetics::getDeltaSSEnthalpy(doublereal* deltaH) {
-	/*
-	 *  Get the standard state enthalpies of the species.
-         *  This is the array of chemical potentials at unit activity 
-	 *  We define these here as the enthalpies of the pure
-	 *  species at the temperature and pressure of the solution.
-	 */
-	thermo().getEnthalpy_RT(&m_grt[0]);
-	doublereal RT = thermo().temperature() * GasConstant;
-	for (size_t k = 0; k < m_kk; k++) {
-	  m_grt[k] *= RT;
-	}
-	/*
-	 * Use the stoichiometric manager to find deltaG for each
-	 * reaction.
-	 */
-	m_rxnstoich->getReactionDelta(m_ii, &m_grt[0], deltaH);
->>>>>>> 8f5c6f4d
     }
     /*
      * Use the stoichiometric manager to find deltaS for each
      * reaction.
      */
-<<<<<<< HEAD
     m_rxnstoich->getReactionDelta(m_ii, &m_grt[0], deltaS);
   }
 
@@ -605,8 +476,6 @@
   }
   //====================================================================================================================
   void GasKinetics::processFalloffReactions() {
-
-    int i;
     const vector_fp& fc = m_kdata->concm_falloff_values;
     const array_fp& m_rf_low = m_kdata->m_rfn_low;
     const array_fp& m_rf_high = m_kdata->m_rfn_high;
@@ -616,58 +485,16 @@
 
     array_fp& ropf = m_kdata->m_ropf;
 
-    for (i = 0; i < m_nfall; i++) {
+        for (size_t i = 0; i < m_nfall; i++) {
       pr[i] = fc[i] * m_rf_low[i] / m_rf_high[i];
     }
-
-    m_falloffn.pr_to_falloff( &pr[0], &m_kdata->falloff_work[0] );
-        
-    for (i = 0; i < m_nfall; i++) {
-      pr[i] *= m_rf_high[i]; 
-=======
-    void GasKinetics::getDeltaSSEntropy(doublereal* deltaS) {
-	/*
-	 *  Get the standard state entropy of the species.
-	 *  We define these here as the entropies of the pure
-	 *  species at the temperature and pressure of the solution.
-	 */
-	thermo().getEntropy_R(&m_grt[0]);
-	doublereal R = GasConstant;
-	for (size_t k = 0; k < m_kk; k++) {
-	  m_grt[k] *= R;
-	}
-	/*
-	 * Use the stoichiometric manager to find deltaS for each
-	 * reaction.
-	 */
-	m_rxnstoich->getReactionDelta(m_ii, &m_grt[0], deltaS);
-    }
-
-    void GasKinetics::processFalloffReactions() {
-        const vector_fp& fc = m_kdata->concm_falloff_values;
-        const array_fp& m_rf_low = m_kdata->m_rfn_low;
-        const array_fp& m_rf_high = m_kdata->m_rfn_high;
-
-        // use m_ropr for temporary storage of reduced pressure
-        array_fp& pr = m_kdata->m_ropr;
-
-        array_fp& ropf = m_kdata->m_ropf;
-
-        for (size_t i = 0; i < m_nfall; i++) {
-            pr[i] = fc[i] * m_rf_low[i] / m_rf_high[i];
-        }
 
         double* falloff_work =
             (m_kdata->falloff_work.empty()) ? 0 : &m_kdata->falloff_work[0];
         m_falloffn.pr_to_falloff(&pr[0], falloff_work);
         
         for (size_t i = 0; i < m_nfall; i++) {
-            pr[i] *= m_rf_high[i]; 
-        }
-
-        scatter_copy(pr.begin(), pr.begin() + m_nfall, 
-            ropf.begin(), m_fallindx.begin());
->>>>>>> 8f5c6f4d
+      pr[i] *= m_rf_high[i]; 
     }
 
     scatter_copy(pr.begin(), pr.begin() + m_nfall, 
@@ -691,21 +518,14 @@
     // copy rate coefficients into ropf
     copy(rf.begin(), rf.end(), ropf.begin());
 
-<<<<<<< HEAD
     // multiply ropf by enhanced 3b conc for all 3b rxns
+        if (!m_kdata->concm_3b_values.empty()) {
     m_3b_concm.multiply( &ropf[0], &m_kdata->concm_3b_values[0] );
-
+        }
+
+        if (m_nfall) {
     processFalloffReactions();
-=======
-        // multiply ropf by enhanced 3b conc for all 3b rxns
-        if (!m_kdata->concm_3b_values.empty()) {
-          m_3b_concm.multiply( &ropf[0], &m_kdata->concm_3b_values[0] );
         }
-
-        if (m_nfall) {
-          processFalloffReactions();
-        }
->>>>>>> 8f5c6f4d
 
     // multiply by perturbation factor
     multiply_each(ropf.begin(), ropf.end(), m_perturb.begin());
@@ -713,7 +533,6 @@
     // copy the forward rates to the reverse rates                
     copy(ropf.begin(), ropf.end(), ropr.begin());
         
-<<<<<<< HEAD
     // for reverse rates computed from thermochemistry, multiply
     // the forward rates copied into m_ropr by the reciprocals of
     // the equilibrium constants
@@ -728,29 +547,8 @@
     m_rxnstoich->multiplyRevProducts(&m_conc[0], &ropr[0]); 
     //m_revProductStoich.multiply(m_conc.begin(), ropr.begin());
 
-    for (int j = 0; j != m_ii; ++j) {
+        for (size_t j = 0; j != m_ii; ++j) {
       ropnet[j] = ropf[j] - ropr[j];
-=======
-        // for reverse rates computed from thermochemistry, multiply
-        // the forward rates copied into m_ropr by the reciprocals of
-        // the equilibrium constants
-        multiply_each(ropr.begin(), ropr.end(), m_rkc.begin());
-
-        // multiply ropf by concentration products
-        m_rxnstoich->multiplyReactants(&m_conc[0], &ropf[0]); 
-        //m_reactantStoich.multiply(m_conc.begin(), ropf.begin()); 
-
-        // for reversible reactions, multiply ropr by concentration
-        // products
-        m_rxnstoich->multiplyRevProducts(&m_conc[0], &ropr[0]); 
-        //m_revProductStoich.multiply(m_conc.begin(), ropr.begin());
-
-        for (size_t j = 0; j != m_ii; ++j) {
-            ropnet[j] = ropf[j] - ropr[j];
-        }
-
-        m_kdata->m_ROP_ok = true;
->>>>>>> 8f5c6f4d
     }
 
     m_kdata->m_ROP_ok = true;
@@ -775,51 +573,23 @@
     copy(rf.begin(), rf.end(), ropf.begin());
 
     // multiply ropf by enhanced 3b conc for all 3b rxns
+        if (!m_kdata->concm_3b_values.empty()) {
     m_3b_concm.multiply(&ropf[0], &m_kdata->concm_3b_values[0] );
+        }
 
     /*
      * This routine is hardcoded to replace some of the values
      * of the ropf vector.
      */
-<<<<<<< HEAD
+        if (m_nfall) {
     processFalloffReactions();
+        }
 
     // multiply by perturbation factor
     multiply_each(ropf.begin(), ropf.end(), m_perturb.begin());
        
-    for (int i = 0; i < m_ii; i++) {
+	for (size_t i = 0; i < m_ii; i++) {
       kfwd[i] = ropf[i];
-=======
-    void GasKinetics::
-    getFwdRateConstants(doublereal *kfwd) {
-        _update_rates_T();
-	_update_rates_C();
-
-	// copy rate coefficients into ropf
-	const vector_fp& rf = m_kdata->m_rfn;
-	array_fp& ropf = m_kdata->m_ropf;
-        copy(rf.begin(), rf.end(), ropf.begin());
-
-        // multiply ropf by enhanced 3b conc for all 3b rxns
-        if (!m_kdata->concm_3b_values.empty()) {
-          m_3b_concm.multiply(&ropf[0], &m_kdata->concm_3b_values[0] );
-        }
-
-	/*
-	 * This routine is hardcoded to replace some of the values
-	 * of the ropf vector.
-	 */
-        if (m_nfall) {
-          processFalloffReactions();
-        }
-
-        // multiply by perturbation factor
-        multiply_each(ropf.begin(), ropf.end(), m_perturb.begin());
-       
-	for (size_t i = 0; i < m_ii; i++) {
-	  kfwd[i] = ropf[i];
-	}
->>>>>>> 8f5c6f4d
     }
   }
   //====================================================================================================================
@@ -841,13 +611,12 @@
      * really care about speed or redundancy in these
      * informational routines.
      */
-<<<<<<< HEAD
     getFwdRateConstants(krev);
 
     if (doIrreversible) {
       doublereal *tmpKc = &m_kdata->m_ropnet[0];
       getEquilibriumConstants(tmpKc);
-      for (int i = 0; i < m_ii; i++) {
+	  for (size_t i = 0; i < m_ii; i++) {
 	krev[i] /=  tmpKc[i];
       }
     } else {
@@ -855,7 +624,7 @@
        * m_rkc[] is zero for irreversibly reactions
        */
       const vector_fp& m_rkc = m_kdata->m_rkcn;
-      for (int i = 0; i < m_ii; i++) {
+	  for (size_t i = 0; i < m_ii; i++) {
 	krev[i] *= m_rkc[i];
       }
     }
@@ -881,62 +650,10 @@
 
     // install high and low rate coeff calculators
 
-    int iloc = m_falloff_high_rates.install(m_nfall,
+        size_t iloc = m_falloff_high_rates.install(m_nfall,
 					    r.rateCoeffType,
 					    r.rateCoeffParameters.size(),
 					    &r.rateCoeffParameters[0] );     
-=======
-    void GasKinetics::
-    getRevRateConstants(doublereal *krev, bool doIrreversible) {
-	/*
-	 * go get the forward rate constants. -> note, we don't
-	 * really care about speed or redundancy in these
-	 * informational routines.
-	 */
-        getFwdRateConstants(krev);
-
-	if (doIrreversible) {
-	  doublereal *tmpKc = &m_kdata->m_ropnet[0];
-	  getEquilibriumConstants(tmpKc);
-	  for (size_t i = 0; i < m_ii; i++) {
-	    krev[i] /=  tmpKc[i];
-	  }
-	} else {
-	  /*
-	   * m_rkc[] is zero for irreversibly reactions
-	   */
-	  const vector_fp& m_rkc = m_kdata->m_rkcn;
-	  for (size_t i = 0; i < m_ii; i++) {
-              krev[i] *= m_rkc[i];
-	  }
-	}
-    }
-
-    void GasKinetics::
-    addReaction(const ReactionData& r) {
-
-        if (r.reactionType == ELEMENTARY_RXN)      addElementaryReaction(r);
-        else if (r.reactionType == THREE_BODY_RXN) addThreeBodyReaction(r);
-        else if (r.reactionType == FALLOFF_RXN)    addFalloffReaction(r);
-
-        // operations common to all reaction types
-        installReagents( r );
-        installGroups(reactionNumber(), r.rgroups, r.pgroups);
-        incrementRxnCount();
-        m_rxneqn.push_back(r.equation);
-    }
-
-
-    void GasKinetics::
-    addFalloffReaction(const ReactionData& r) {
-
-        // install high and low rate coeff calculators
-
-        size_t iloc = m_falloff_high_rates.install(m_nfall,
-						   r.rateCoeffType,
-						   r.rateCoeffParameters.size(),
-						   &r.rateCoeffParameters[0] );
->>>>>>> 8f5c6f4d
     
     m_falloff_low_rates.install( m_nfall, 
 				 r.rateCoeffType, r.auxRateCoeffParameters.size(), 
@@ -964,7 +681,6 @@
     // this reaction
     m_falloffn.install( m_nfall, r.falloffType, r.falloffParameters );
                 
-<<<<<<< HEAD
     // forward rxn order equals number of reactants, since rate
     // coeff is defined in terms of the high-pressure limit
     m_fwdOrder.push_back(r.reactants.size());
@@ -977,7 +693,7 @@
 
   void GasKinetics::
   addElementaryReaction(const ReactionData& r) {
-    int iloc;
+        size_t iloc;
 
     // install rate coeff calculator
     iloc = m_rates.install( reactionNumber(),
@@ -995,8 +711,7 @@
   //====================================================================================================================
   void GasKinetics::
   addThreeBodyReaction(const ReactionData& r) {
-            
-    int iloc;
+        size_t iloc;
     // install rate coeff calculator
     iloc = m_rates.install( reactionNumber(),
 			    r.rateCoeffType, r.rateCoeffParameters.size(),
@@ -1013,74 +728,24 @@
     registerReaction( reactionNumber(), THREE_BODY_RXN, iloc);
   }
   //====================================================================================================================
-=======
-        // forward rxn order equals number of reactants, since rate
-        // coeff is defined in terms of the high-pressure limit
-        m_fwdOrder.push_back(r.reactants.size());
-
-        // increment the falloff reaction counter
-        ++m_nfall;
-        registerReaction( reactionNumber(), FALLOFF_RXN, iloc);
-    }
-
-
-    void GasKinetics::
-    addElementaryReaction(const ReactionData& r) {
-        size_t iloc;
-
-        // install rate coeff calculator
-        iloc = m_rates.install( reactionNumber(),
-            r.rateCoeffType, r.rateCoeffParameters.size(), 
-            DATA_PTR(r.rateCoeffParameters) );
-
-        // add constant term to rate coeff value vector
-        m_kdata->m_rfn.push_back(r.rateCoeffParameters[0]);                
-
-        // forward rxn order equals number of reactants
-        m_fwdOrder.push_back(r.reactants.size());
-        registerReaction( reactionNumber(), ELEMENTARY_RXN, iloc);
-    }
-
-
-    void GasKinetics::
-    addThreeBodyReaction(const ReactionData& r) {
-        size_t iloc;
-        // install rate coeff calculator
-        iloc = m_rates.install( reactionNumber(),
-            r.rateCoeffType, r.rateCoeffParameters.size(),
-            DATA_PTR(r.rateCoeffParameters) );
-
-        // add constant term to rate coeff value vector
-        m_kdata->m_rfn.push_back(r.rateCoeffParameters[0]);                
-
-        // forward rxn order equals number of reactants + 1
-        m_fwdOrder.push_back(r.reactants.size() + 1);
-
-        m_3b_concm.install( reactionNumber(), r.thirdBodyEfficiencies, 
-            r.default_3b_eff );
-        registerReaction( reactionNumber(), THREE_BODY_RXN, iloc);
-    }
-
->>>>>>> 8f5c6f4d
         
   void GasKinetics::installReagents(const ReactionData& r) {
             
-<<<<<<< HEAD
     m_kdata->m_ropf.push_back(0.0);     // extend by one for new rxn
     m_kdata->m_ropr.push_back(0.0);
     m_kdata->m_ropnet.push_back(0.0);
-    int n, ns, m;
+        size_t n, ns, m;
     doublereal nsFlt;
     doublereal reactantGlobalOrder = 0.0;
     doublereal productGlobalOrder  = 0.0;
-    int rnum = reactionNumber();
-
-    vector_int rk;
-    int nr = r.reactants.size();
+	size_t rnum = reactionNumber();
+
+        std::vector<size_t> rk;
+        size_t nr = r.reactants.size();
     for (n = 0; n < nr; n++) {
       nsFlt = r.rstoich[n];
       reactantGlobalOrder += nsFlt;
-      ns = (int) nsFlt;
+	    ns = (size_t) nsFlt;
       if ((doublereal) ns != nsFlt) {
 	if (ns < 1) {
 	  ns = 1;
@@ -1094,12 +759,12 @@
     }
     m_reactants.push_back(rk);
 
-    vector_int pk;
-    int np = r.products.size();
+        std::vector<size_t> pk;
+        size_t np = r.products.size();
     for (n = 0; n < np; n++) {
       nsFlt = r.pstoich[n];
       productGlobalOrder += nsFlt;
-      ns = (int) nsFlt;
+            ns = (size_t) nsFlt;
       if ((double) ns != nsFlt) {
 	if (ns < 1) {
 	  ns = 1;
@@ -1110,79 +775,6 @@
       for (m = 0; m < ns; m++) {
 	pk.push_back(r.products[n]);
       }
-=======
-        m_kdata->m_ropf.push_back(0.0);     // extend by one for new rxn
-        m_kdata->m_ropr.push_back(0.0);
-        m_kdata->m_ropnet.push_back(0.0);
-        size_t n, ns, m;
-	doublereal nsFlt;
-	doublereal reactantGlobalOrder = 0.0;
-	doublereal productGlobalOrder  = 0.0;
-	size_t rnum = reactionNumber();
-
-        std::vector<size_t> rk;
-        size_t nr = r.reactants.size();
-        for (n = 0; n < nr; n++) {
-            nsFlt = r.rstoich[n];
-	    reactantGlobalOrder += nsFlt;
-	    ns = (size_t) nsFlt;
-	    if ((doublereal) ns != nsFlt) {
-	      if (ns < 1) {
-		ns = 1;
-	      }
-	    }
-            if (r.rstoich[n] != 0.0) 
-                m_rrxn[r.reactants[n]][rnum] += r.rstoich[n];
-            for (m = 0; m < ns; m++) {
-                rk.push_back(r.reactants[n]);
-            }
-        }
-        m_reactants.push_back(rk);
-
-        std::vector<size_t> pk;
-        size_t np = r.products.size();
-        for (n = 0; n < np; n++) {
-            nsFlt = r.pstoich[n];
-	    productGlobalOrder += nsFlt;
-            ns = (size_t) nsFlt;
-            if ((double) ns != nsFlt) {
-	      if (ns < 1) {
-		ns = 1;
-	      }
-	    }
-            if (r.pstoich[n] != 0.0) 
-                m_prxn[r.products[n]][rnum] += r.pstoich[n];
-            for (m = 0; m < ns; m++) {
-                pk.push_back(r.products[n]);
-            }
-        }
-        m_products.push_back(pk);
-
-        m_kdata->m_rkcn.push_back(0.0);
-
-        m_rxnstoich->add(reactionNumber(), r);
-
-        if (r.reversible) {
-	  m_dn.push_back(productGlobalOrder - reactantGlobalOrder);
-	  m_revindex.push_back(reactionNumber());
-	  m_nrev++;
-        }
-        else {
-	  m_dn.push_back(productGlobalOrder - reactantGlobalOrder);
-	  m_irrev.push_back( reactionNumber() );
-	  m_nirrev++;
-        }        
-    }
-
-
-    void GasKinetics::installGroups(size_t irxn,
-        const vector<grouplist_t>& r, const vector<grouplist_t>& p) {
-        if (!r.empty()) {
-            writelog("installing groups for reaction "+int2str(int(reactionNumber())));
-            m_rgroups[reactionNumber()] = r;
-            m_pgroups[reactionNumber()] = p;
-        }
->>>>>>> 8f5c6f4d
     }
     m_products.push_back(pk);
 
@@ -1203,10 +795,11 @@
   }
   //====================================================================================================================
 
-  void GasKinetics::installGroups(int irxn, 
+
+    void GasKinetics::installGroups(size_t irxn,
 				  const vector<grouplist_t>& r, const vector<grouplist_t>& p) {
     if (!r.empty()) {
-      writelog("installing groups for reaction "+int2str(reactionNumber()));
+            writelog("installing groups for reaction "+int2str(int(reactionNumber())));
       m_rgroups[reactionNumber()] = r;
       m_pgroups[reactionNumber()] = p;
     }
